// Modules
pub mod chrono_comp;
pub mod keytree;
pub mod render_comp;
pub mod selection_comp;
pub mod stroke_comp;
pub mod trash_comp;

// Re-exports
pub use chrono_comp::ChronoComponent;
use keytree::KeyTree;
pub use render_comp::RenderComponent;
pub use selection_comp::SelectionComponent;
pub use trash_comp::TrashComponent;

// Imports
use self::chrono_comp::StrokeLayer;
use crate::engine::EngineSnapshot;
use crate::strokes::Stroke;
use crate::WidgetFlags;
use rnote_compose::shapes::ShapeBehaviour;
use serde::{Deserialize, Serialize};
use slotmap::{HopSlotMap, SecondaryMap};
use std::collections::VecDeque;
use std::sync::Arc;
use std::time::Instant;

slotmap::new_key_type! {
    pub struct StrokeKey;
}

#[derive(Debug, Clone, Serialize, Deserialize)]
#[serde(default, rename = "history_entry")]
pub struct HistoryEntry {
    #[serde(rename = "stroke_components")]
    pub stroke_components: Arc<HopSlotMap<StrokeKey, Arc<Stroke>>>,
    #[serde(rename = "trash_components")]
    pub trash_components: Arc<SecondaryMap<StrokeKey, Arc<TrashComponent>>>,
    #[serde(rename = "selection_components")]
    pub selection_components: Arc<SecondaryMap<StrokeKey, Arc<SelectionComponent>>>,
    #[serde(rename = "chrono_components")]
    pub chrono_components: Arc<SecondaryMap<StrokeKey, Arc<ChronoComponent>>>,

    #[serde(rename = "chrono_counter")]
    pub chrono_counter: u32,
}

impl Default for HistoryEntry {
    fn default() -> Self {
        Self {
            stroke_components: Arc::new(HopSlotMap::with_key()),
            trash_components: Arc::new(SecondaryMap::new()),
            selection_components: Arc::new(SecondaryMap::new()),
            chrono_components: Arc::new(SecondaryMap::new()),

            chrono_counter: 0,
        }
    }
}

/// StrokeStore implements a Entity - Component - System pattern.
/// The Entities are the StrokeKey's, which represent a stroke. There are different components for them:
///     * 'stroke_components': Holds state about geometric properties. These components are special in the way that they are the primary map.
///         A new stroke must have this component. (another name for them could be 'geometric_components')
///     * 'trash_components': Holds state whether the strokes are trashed
///     * 'selection_components': Holds state whether the strokes are selected
///     * 'chrono_components': Holds state about the chronological ordering
///     * 'render_components': Holds state about the rendering.
///
/// The systems are implemented as methods on StrokesStore, loosely categorized to the different components (but often modify others as well).
/// Most systems take a key or a slice of keys, and iterate with them over the different components.
/// There also is a different category of methods which return filtered keys.
/// For example: [StrokeStore::keys_sorted_chrono] returns the keys in chronological ordering,
///     [StrokeStore::selection_keys_as_rendered] filters and returns only the selection keys in the order which should be drawn/rendered).

#[derive(Debug, Serialize, Deserialize)]
#[serde(default, rename = "stroke_store")]
pub struct StrokeStore {
    // Components
    #[serde(rename = "stroke_components")]
    stroke_components: Arc<HopSlotMap<StrokeKey, Arc<Stroke>>>,
    #[serde(rename = "trash_components")]
    trash_components: Arc<SecondaryMap<StrokeKey, Arc<TrashComponent>>>,
    #[serde(rename = "selection_components")]
    selection_components: Arc<SecondaryMap<StrokeKey, Arc<SelectionComponent>>>,
    #[serde(rename = "chrono_components")]
    chrono_components: Arc<SecondaryMap<StrokeKey, Arc<ChronoComponent>>>,
    #[serde(skip)]
    render_components: SecondaryMap<StrokeKey, RenderComponent>,

    #[serde(skip)]
    history: VecDeque<Arc<HistoryEntry>>,
    #[serde(skip)]
    history_pos: Option<usize>,

    /// An rtree backed by the slotmap store, for faster spatial queries.
    /// Needs to be updated with update_with_key() when strokes changed their geometry or position!
    #[serde(skip)]
    key_tree: KeyTree,

    /// Incrementing counter for chrono_components.
    ///
    /// Value must be equal to the [ChronoComponent] of the newest inserted or modified stroke.
    #[serde(rename = "chrono_counter")]
    chrono_counter: u32,
}

impl Default for StrokeStore {
    fn default() -> Self {
        Self {
            stroke_components: Arc::new(HopSlotMap::with_key()),
            trash_components: Arc::new(SecondaryMap::new()),
            selection_components: Arc::new(SecondaryMap::new()),
            chrono_components: Arc::new(SecondaryMap::new()),
            render_components: SecondaryMap::new(),

            history: VecDeque::new(),
            history_pos: None,

            key_tree: KeyTree::default(),

            chrono_counter: 0,
        }
    }
}

impl StrokeStore {
    /// Max length of the history.
    pub(crate) const HISTORY_MAX_LEN: usize = 100;

    /// Import from a engine snapshot. A loaded strokes store should always be imported with this method.
    ///
    /// The store then needs to update its rendering.
    pub fn import_from_snapshot(&mut self, snapshot: &EngineSnapshot) {
        self.clear();
        self.stroke_components = Arc::clone(&snapshot.stroke_components);
        self.chrono_components = Arc::clone(&snapshot.chrono_components);

        self.chrono_counter = snapshot.chrono_counter;

        self.update_geometry_for_strokes(&self.keys_unordered());

        self.rebuild_selection_components_slotmap();
        self.rebuild_trash_components_slotmap();
        self.rebuild_render_components_slotmap();
        self.rebuild_rtree();
    }

    /// Rebuild the rtree with the current stored strokes keys and bounds.
    pub fn rebuild_rtree(&mut self) {
        let tree_objects = self
            .stroke_components
            .iter()
            .map(|(key, stroke)| (key, stroke.bounds()))
            .collect();
        self.key_tree.rebuild_from_vec(tree_objects);
    }

    /// Checks the pointer equality of current state to the given history entry.
    fn ptr_eq_w_history_entry(&self, history_entry: &Arc<HistoryEntry>) -> bool {
        Arc::ptr_eq(&self.stroke_components, &history_entry.stroke_components)
            && Arc::ptr_eq(&self.trash_components, &history_entry.trash_components)
            && Arc::ptr_eq(
                &self.selection_components,
                &history_entry.selection_components,
            )
            && Arc::ptr_eq(&self.chrono_components, &history_entry.chrono_components)
    }

    /// Create a history entry from the current state.
    pub fn create_history_entry(&self) -> Arc<HistoryEntry> {
        Arc::new(HistoryEntry {
            stroke_components: Arc::clone(&self.stroke_components),
            trash_components: Arc::clone(&self.trash_components),
            selection_components: Arc::clone(&self.selection_components),
            chrono_components: Arc::clone(&self.chrono_components),
            chrono_counter: self.chrono_counter,
        })
    }

    /// Import the given history entry and replaces the current state with it.
    fn import_history_entry(&mut self, history_entry: &Arc<HistoryEntry>) {
        self.stroke_components = Arc::clone(&history_entry.stroke_components);
        self.trash_components = Arc::clone(&history_entry.trash_components);
        self.selection_components = Arc::clone(&history_entry.selection_components);
        self.chrono_components = Arc::clone(&history_entry.chrono_components);
        self.chrono_counter = history_entry.chrono_counter;

        // Since we don't store the rtree in the history, we need to rebuild it.
        self.rebuild_rtree();
        // Rebuild but retain the render components for the strokes that are found in the history entry.
        // This ensures that we are able to continue displaying the strokes after undo/redo while they are rerendered.
        self.rebuild_retain_valid_keys_render_components();

        let all_strokes = self.stroke_keys_unordered();
        self.set_rendering_dirty_for_strokes(&all_strokes);
    }

    /// Record the current state and saves it in the history.
    pub fn record(&mut self, _now: Instant) -> WidgetFlags {
        self.simple_style_record()
    }

    /// Undo the latest changes.
    ///
    /// Should only be called inside the engine undo wrapper function.
    pub(super) fn undo(&mut self, _now: Instant) -> WidgetFlags {
        self.simple_style_undo()
    }

    /// Redo the latest changes.
    ///
    /// Should only be called inside the engine redo wrapper function.
    pub(super) fn redo(&mut self, _now: Instant) -> WidgetFlags {
        self.simple_style_redo()
    }

    pub(super) fn can_undo(&self) -> bool {
        let index = self.history_pos.unwrap_or(self.history.len());

        index > 0
    }

    pub(super) fn can_redo(&self) -> bool {
        let history_len = self.history.len();
        let index = self.history_pos.unwrap_or(history_len);

        index + 1 < history_len
    }

    fn simple_style_record(&mut self) -> WidgetFlags {
        let mut widget_flags = WidgetFlags::default();

        // as soon as the current state is recorded, remove the future
        self.history.truncate(
            self.history_pos
                .map(|pos| pos + 1)
                .unwrap_or(self.history.len()),
        );
        self.history_pos = None;

        if self
            .history
            .back()
            .map(|last| !self.ptr_eq_w_history_entry(last))
            .unwrap_or(true)
        {
            self.history.push_back(self.create_history_entry());

            if self.history.len() > Self::HISTORY_MAX_LEN {
                self.history.pop_front();
            }
        } else {
            log::trace!("state has not changed, no need to record");
        }

        widget_flags.hide_redo = Some(true);
        widget_flags.hide_undo = Some(false);

        widget_flags
    }

    fn simple_style_undo(&mut self) -> WidgetFlags {
        let mut widget_flags = WidgetFlags::default();

        let index = match self.history_pos {
            Some(index) => index,
            None => {
                // If we are in the present, we push the current state to the history
                let current = self.create_history_entry();
                self.history.push_back(current);

                self.history.len() - 1
            }
        };

        if index > 0 {
            let prev = Arc::clone(&self.history[index - 1]);
            self.import_history_entry(&prev);

            self.history_pos = Some(index - 1);
            widget_flags.hide_redo = Some(false);
        } else {
            log::debug!("no history, can't undo");
        }

        widget_flags.hide_undo = Some(!self.can_undo());

        widget_flags
    }

    fn simple_style_redo(&mut self) -> WidgetFlags {
        let mut widget_flags = WidgetFlags::default();

        let index = self.history_pos.unwrap_or(self.history.len() - 1);

        if index < self.history.len() - 1 {
            let next = Arc::clone(&self.history[index + 1]);
            self.import_history_entry(&next);

            self.history_pos = Some(index + 1);
            widget_flags.hide_undo = Some(false);
        } else {
            log::debug!("no future history entries, can't redo");
        }

        widget_flags.hide_redo = Some(!self.can_redo());

        widget_flags
    }

    /// Save the current state in the history.
    ///
    /// Only to be used in combination with emacs_style_break_undo_chain() and emacs_style_undo()
    #[allow(unused)]
    fn emacs_style_record(&mut self) {
        self.history_pos = None;

        if self
            .history
            .back()
            .map(|last| !self.ptr_eq_w_history_entry(last))
            .unwrap_or(true)
        {
            self.history.push_back(self.create_history_entry());

            if self.history.len() > Self::HISTORY_MAX_LEN {
                self.history.pop_front();
            }
        } else {
            log::debug!("state has not changed, skipped record");
        }
    }

    /// Emacs style undo, where the undo operation is pushed to the history as well.
    ///
    /// Only to be used in combination with emacs_style_break_undo_chain() and emacs_style_record()
    ///
    /// The store then needs to update its rendering.
    #[allow(unused)]
    fn emacs_style_undo(&mut self) {
        let index = self.history_pos.unwrap_or(self.history.len());

        if index > 0 {
            let current = self.create_history_entry();
            let prev = Arc::clone(&self.history[index - 1]);

            self.history.push_back(current);

            self.import_history_entry(&prev);
            self.history_pos = Some(index - 1);
        } else {
            log::debug!("no history, can't undo");
        }
    }

    /// Breaks the undo chain, to enable redo by undoing the undos, emacs-style.
    ///
    /// Only to be used in combination with emacs_style_undo() and emacs_style_record()
    #[allow(unused)]
    fn emacs_style_break_undo_chain(&mut self) {
        // move the position to the end, so we can do "undo the undos", emacs-style
        self.history_pos = None;
    }

    /// Clear the entire history.
    pub fn clear_history(&mut self) {
        self.history.clear();
        self.history_pos = None;
    }

    /// Insert a new stroke into the store.
    ///
    /// Optionally a desired layer can be specified, or the default stroke layer is used.
    ///
    /// The stroke then needs to update its rendering.
    pub fn insert_stroke(&mut self, stroke: Stroke, layer: Option<StrokeLayer>) -> StrokeKey {
        let bounds = stroke.bounds();
        let layer = layer.unwrap_or_else(|| stroke.extract_default_layer());

        let key = Arc::make_mut(&mut self.stroke_components).insert(Arc::new(stroke));
        self.key_tree.insert_with_key(key, bounds);
        self.chrono_counter += 1;

        Arc::make_mut(&mut self.trash_components).insert(key, Arc::new(TrashComponent::default()));
        Arc::make_mut(&mut self.selection_components)
            .insert(key, Arc::new(SelectionComponent::default()));
        Arc::make_mut(&mut self.chrono_components).insert(
            key,
            Arc::new(ChronoComponent::new(self.chrono_counter, layer)),
        );
        self.render_components
            .insert(key, RenderComponent::default());

        key
    }

<<<<<<< HEAD
    /// Permanently remove future history.
    pub fn remove_future(&mut self) -> WidgetFlags {
        let mut widget_flags = WidgetFlags::default();

        self.history
            .truncate(self.history_pos.unwrap_or(self.history.len()));
        self.history_pos = None;

        widget_flags.hide_redo = Some(true);
        widget_flags.hide_undo = Some(!self.can_undo());

        widget_flags
    }

    /// Permanently removes a stroke with the given key from the store.
=======
    /// Permanently remove a stroke with the given key from the store.
>>>>>>> 34a502bc
    pub fn remove_stroke(&mut self, key: StrokeKey) -> Option<Stroke> {
        Arc::make_mut(&mut self.trash_components).remove(key);
        Arc::make_mut(&mut self.selection_components).remove(key);
        Arc::make_mut(&mut self.chrono_components).remove(key);
        self.render_components.remove(key);

        self.key_tree.remove_with_key(key);
        Arc::make_mut(&mut self.stroke_components)
            .remove(key)
            .map(|stroke| (*stroke).clone())
    }

    /// Clears the entire store.
    pub(super) fn clear(&mut self) {
        Arc::make_mut(&mut self.stroke_components).clear();
        Arc::make_mut(&mut self.trash_components).clear();
        Arc::make_mut(&mut self.selection_components).clear();
        Arc::make_mut(&mut self.chrono_components).clear();

        self.chrono_counter = 0;
        self.clear_history();

        self.render_components.clear();
        self.key_tree.clear();
    }
}<|MERGE_RESOLUTION|>--- conflicted
+++ resolved
@@ -395,7 +395,6 @@
         key
     }
 
-<<<<<<< HEAD
     /// Permanently remove future history.
     pub fn remove_future(&mut self) -> WidgetFlags {
         let mut widget_flags = WidgetFlags::default();
@@ -410,10 +409,7 @@
         widget_flags
     }
 
-    /// Permanently removes a stroke with the given key from the store.
-=======
     /// Permanently remove a stroke with the given key from the store.
->>>>>>> 34a502bc
     pub fn remove_stroke(&mut self, key: StrokeKey) -> Option<Stroke> {
         Arc::make_mut(&mut self.trash_components).remove(key);
         Arc::make_mut(&mut self.selection_components).remove(key);
