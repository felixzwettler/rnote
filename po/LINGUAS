--- conflicted
+++ resolved
@@ -1,7 +1,4 @@
 de
-<<<<<<< HEAD
-uk
-=======
 es
 nl
->>>>>>> c23cb88b
+uk