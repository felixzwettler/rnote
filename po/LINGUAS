--- conflicted
+++ resolved
@@ -1,6 +1,3 @@
 de
-<<<<<<< HEAD
-nl
-=======
 es
->>>>>>> 674e2e75
+nl