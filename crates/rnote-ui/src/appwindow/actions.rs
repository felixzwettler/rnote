// Imports
use crate::{config, dialogs, RnAppWindow, RnCanvas};
use gettextrs::gettext;
use gtk4::graphene;
use gtk4::{
    gdk, gio, glib, glib::clone, prelude::*, PrintOperation, PrintOperationAction, Unit,
    UriLauncher, Window,
};
use p2d::bounding_volume::BoundingVolume;
use rnote_compose::penevent::ShortcutKey;
use rnote_compose::SplitOrder;
use rnote_engine::engine::StrokeContent;
use rnote_engine::pens::PenStyle;
use rnote_engine::strokes::resize::{ImageSizeOption, Resize};
use rnote_engine::{Camera, Engine};
use std::path::PathBuf;
use std::str::FromStr;
use std::time::Instant;

const CLIPBOARD_INPUT_STREAM_BUFSIZE: usize = 4096;

impl RnAppWindow {
    /// Boolean actions have no target, and a boolean state. They have a default implementation for the activate signal,
    /// which requests the state to be inverted, and the default implementation for change_state, which sets the state
    /// to the request.
    ///
    /// We generally want to connect to the change_state signal. (but then have to set the state with
    /// `action.set_state()`)
    ///
    /// We can then either toggle the state through activating the action, or set the state explicitly through
    /// `action.change_state(<request>)`
    pub(crate) fn setup_actions(&self) {
        let action_fullscreen = gio::PropertyAction::new("fullscreen", self, "fullscreened");
        self.add_action(&action_fullscreen);
        let action_open_settings = gio::SimpleAction::new("open-settings", None);
        self.add_action(&action_open_settings);
        let action_about = gio::SimpleAction::new("about", None);
        self.add_action(&action_about);
        let action_donate = gio::SimpleAction::new("donate", None);
        self.add_action(&action_donate);
        let action_keyboard_shortcuts_dialog = gio::SimpleAction::new("keyboard-shortcuts", None);
        self.add_action(&action_keyboard_shortcuts_dialog);
        let action_open_canvasmenu = gio::SimpleAction::new("open-canvasmenu", None);
        self.add_action(&action_open_canvasmenu);
        let action_open_appmenu = gio::SimpleAction::new("open-appmenu", None);
        self.add_action(&action_open_appmenu);
        let action_devel_mode =
            gio::SimpleAction::new_stateful("devel-mode", None, &false.to_variant());
        self.add_action(&action_devel_mode);
        let action_devel_menu = gio::SimpleAction::new("devel-menu", None);
        self.add_action(&action_devel_menu);
        let action_new_tab = gio::SimpleAction::new("new-tab", None);
        self.add_action(&action_new_tab);
        let action_visual_debug =
            gio::SimpleAction::new_stateful("visual-debug", None, &false.to_variant());
        self.add_action(&action_visual_debug);
        let action_debug_export_engine_state =
            gio::SimpleAction::new("debug-export-engine-state", None);
        self.add_action(&action_debug_export_engine_state);
        let action_debug_export_engine_config =
            gio::SimpleAction::new("debug-export-engine-config", None);
        self.add_action(&action_debug_export_engine_config);
        let action_righthanded = gio::PropertyAction::new("righthanded", self, "righthanded");
        self.add_action(&action_righthanded);
        let action_touch_drawing = gio::PropertyAction::new("touch-drawing", self, "touch-drawing");
        self.add_action(&action_touch_drawing);
        let action_focus_mode = gio::PropertyAction::new("focus-mode", self, "focus-mode");
        self.add_action(&action_focus_mode);

        let action_pen_sounds =
            gio::SimpleAction::new_stateful("pen-sounds", None, &false.to_variant());
        self.add_action(&action_pen_sounds);
        let action_snap_positions =
            gio::SimpleAction::new_stateful("snap-positions", None, &false.to_variant());
        self.add_action(&action_snap_positions);
        let action_show_format_borders =
            gio::SimpleAction::new_stateful("show-format-borders", None, &true.to_variant());
        self.add_action(&action_show_format_borders);
        let action_show_origin_indicator =
            gio::SimpleAction::new_stateful("show-origin-indicator", None, &true.to_variant());
        self.add_action(&action_show_origin_indicator);
        let action_block_pinch_zoom =
            gio::PropertyAction::new("block-pinch-zoom", self, "block-pinch-zoom");
        self.add_action(&action_block_pinch_zoom);
        let action_pen_style = gio::SimpleAction::new_stateful(
            "pen-style",
            Some(&String::static_variant_type()),
            &String::from("brush").to_variant(),
        );
        self.add_action(&action_pen_style);
        let action_undo_stroke = gio::SimpleAction::new("undo", None);
        self.add_action(&action_undo_stroke);
        let action_redo_stroke = gio::SimpleAction::new("redo", None);
        self.add_action(&action_redo_stroke);
        let action_zoom_reset = gio::SimpleAction::new("zoom-reset", None);
        self.add_action(&action_zoom_reset);
        let action_zoom_fit_width = gio::SimpleAction::new("zoom-fit-width", None);
        self.add_action(&action_zoom_fit_width);
        let action_zoomin = gio::SimpleAction::new("zoom-in", None);
        self.add_action(&action_zoomin);
        let action_zoomout = gio::SimpleAction::new("zoom-out", None);
        self.add_action(&action_zoomout);
        let action_add_page_to_doc = gio::SimpleAction::new("add-page-to-doc", None);
        self.add_action(&action_add_page_to_doc);
        let action_remove_page_from_doc = gio::SimpleAction::new("remove-page-from-doc", None);
        self.add_action(&action_remove_page_from_doc);
        let action_resize_to_fit_content = gio::SimpleAction::new("resize-to-fit-content", None);
        self.add_action(&action_resize_to_fit_content);
        let action_return_origin_page = gio::SimpleAction::new("return-origin-page", None);
        self.add_action(&action_return_origin_page);
        let action_selection_trash = gio::SimpleAction::new("selection-trash", None);
        self.add_action(&action_selection_trash);
        let action_selection_duplicate = gio::SimpleAction::new("selection-duplicate", None);
        self.add_action(&action_selection_duplicate);
        let action_selection_invert_color = gio::SimpleAction::new("selection-invert-color", None);
        self.add_action(&action_selection_invert_color);
        let action_selection_select_all = gio::SimpleAction::new("selection-select-all", None);
        self.add_action(&action_selection_select_all);
        let action_selection_deselect_all = gio::SimpleAction::new("selection-deselect-all", None);
        self.add_action(&action_selection_deselect_all);
        let action_clear_doc = gio::SimpleAction::new("clear-doc", None);
        self.add_action(&action_clear_doc);
        let action_new_doc = gio::SimpleAction::new("new-doc", None);
        self.add_action(&action_new_doc);
        let action_save_doc = gio::SimpleAction::new("save-doc", None);
        self.add_action(&action_save_doc);
        let action_save_doc_as = gio::SimpleAction::new("save-doc-as", None);
        self.add_action(&action_save_doc_as);
        let action_autosave = gio::PropertyAction::new("autosave", self, "autosave");
        self.add_action(&action_autosave);
        let action_open_doc = gio::SimpleAction::new("open-doc", None);
        self.add_action(&action_open_doc);
        let action_print_doc = gio::SimpleAction::new("print-doc", None);
        self.add_action(&action_print_doc);
        let action_import_file = gio::SimpleAction::new("import-file", None);
        self.add_action(&action_import_file);
        let action_export_doc = gio::SimpleAction::new("export-doc", None);
        self.add_action(&action_export_doc);
        let action_export_doc_pages = gio::SimpleAction::new("export-doc-pages", None);
        self.add_action(&action_export_doc_pages);
        let action_export_selection = gio::SimpleAction::new("export-selection", None);
        self.add_action(&action_export_selection);
        let action_clipboard_copy = gio::SimpleAction::new("clipboard-copy", None);
        self.add_action(&action_clipboard_copy);
        let action_clipboard_cut = gio::SimpleAction::new("clipboard-cut", None);
        self.add_action(&action_clipboard_cut);
        let action_clipboard_paste = gio::SimpleAction::new("clipboard-paste", None);
        self.add_action(&action_clipboard_paste);
<<<<<<< HEAD
        let action_clipboard_respect_borders =
            gio::SimpleAction::new("clipboard-paste-respect-borders", None);
        self.add_action(&action_clipboard_respect_borders);
=======
        let action_clipboard_paste_contextmenu =
            gio::SimpleAction::new("clipboard-paste-contextmenu", None);
        self.add_action(&action_clipboard_paste_contextmenu);
>>>>>>> e578ec5a
        let action_active_tab_move_left = gio::SimpleAction::new("active-tab-move-left", None);
        self.add_action(&action_active_tab_move_left);
        let action_active_tab_move_right = gio::SimpleAction::new("active-tab-move-right", None);
        self.add_action(&action_active_tab_move_right);
        let action_active_tab_close = gio::SimpleAction::new("active-tab-close", None);
        self.add_action(&action_active_tab_close);

        let action_drawing_pad_pressed_button_0 =
            gio::SimpleAction::new("drawing-pad-pressed-button-0", None);
        self.add_action(&action_drawing_pad_pressed_button_0);
        let action_drawing_pad_pressed_button_1 =
            gio::SimpleAction::new("drawing-pad-pressed-button-1", None);
        self.add_action(&action_drawing_pad_pressed_button_1);
        let action_drawing_pad_pressed_button_2 =
            gio::SimpleAction::new("drawing-pad-pressed-button-2", None);
        self.add_action(&action_drawing_pad_pressed_button_2);
        let action_drawing_pad_pressed_button_3 =
            gio::SimpleAction::new("drawing-pad-pressed-button-3", None);
        self.add_action(&action_drawing_pad_pressed_button_3);

        // Open settings
        action_open_settings.connect_activate(clone!(@weak self as appwindow => move |_, _| {
            appwindow.sidebar().sidebar_stack().set_visible_child_name("settings_page");
            appwindow.split_view().set_show_sidebar(true);
        }));

        // About Dialog
        action_about.connect_activate(clone!(@weak self as appwindow => move |_, _| {
            dialogs::dialog_about(&appwindow);
        }));

        // Donate
        action_donate.connect_activate(clone!(@weak self as appwindow => move |_, _| {
            UriLauncher::new(config::APP_DONATE_URL).launch(None::<&Window>, gio::Cancellable::NONE, |res| {
                if let Err(e) = res {
                    tracing::error!("Launching donate URL failed, Err: {e:?}");
                }
            })
        }));

        // Keyboard shortcuts
        action_keyboard_shortcuts_dialog.connect_activate(
            clone!(@weak self as appwindow => move |_, _| {
                dialogs::dialog_keyboard_shortcuts(&appwindow);
            }),
        );

        // Open Canvas Menu
        action_open_canvasmenu.connect_activate(clone!(@weak self as appwindow => move |_,_| {
            if appwindow.split_view().shows_sidebar() && appwindow.split_view().is_collapsed() {
                appwindow.split_view().set_show_sidebar(false);
            }
            appwindow.main_header().canvasmenu().popovermenu().popup();
        }));

        // Open App Menu
        action_open_appmenu.connect_activate(clone!(@weak self as appwindow => move |_,_| {
            if !appwindow.split_view().shows_sidebar() {
                appwindow.main_header().appmenu().popovermenu().popup();
                return
            }
            if appwindow.split_view().is_collapsed() {
                appwindow.split_view().set_show_sidebar(false);
                appwindow.main_header().appmenu().popovermenu().popup();
            } else {
                appwindow.sidebar().appmenu().popovermenu().popup();
            }
        }));

        // Developer mode
        action_devel_mode.connect_activate(
            clone!(@weak self as appwindow, @weak action_devel_menu, @weak action_visual_debug => move |action, _| {
                let state = action.state().unwrap().get::<bool>().unwrap();

                // Enable the devel menu action to reveal it in the app menu
                action_devel_menu.set_enabled(!state);

                // Always disable visual-debugging when disabling the developer mode
                if state {
                    tracing::debug!("Disabling developer mode, disabling visual debugging.");
                    action_visual_debug.change_state(&false.to_variant());
                }
                action.change_state(&(!state).to_variant());
            }),
        );

        // Developer settings
        // Its enabled state toggles the visibility of the developer settings menu entry.
        // Must only be modified inside the devel-mode action
        action_devel_menu.set_enabled(false);

        // Visual debugging
        action_visual_debug.connect_change_state(
            clone!(@weak self as appwindow => move |action, state_request| {
                let visual_debug = state_request.unwrap().get::<bool>().unwrap();
                let canvas = appwindow.active_tab_wrapper().canvas();
                let widget_flags = canvas.engine_mut().set_visual_debug(visual_debug);
                appwindow.handle_widget_flags(widget_flags, &canvas);
                action.set_state(&visual_debug.to_variant());
            }),
        );

        // Create page
        action_new_tab.connect_activate(clone!(@weak self as appwindow => move |_, _| {
            let wrapper = appwindow.new_canvas_wrapper();
            appwindow.append_wrapper_new_tab(&wrapper);
        }));

        // Export engine state
        action_debug_export_engine_state.connect_activate(
            clone!(@weak self as appwindow => move |_, _| {
                glib::spawn_future_local(clone!(@weak appwindow => async move {
                    dialogs::export::filechooser_export_engine_state(&appwindow, &appwindow.active_tab_wrapper().canvas()).await;
                }));
            }),
        );

        // Export engine config
        action_debug_export_engine_config.connect_activate(
            clone!(@weak self as appwindow => move |_, _| {
                glib::spawn_future_local(clone!(@weak appwindow => async move {
                    dialogs::export::filechooser_export_engine_config(&appwindow, &appwindow.active_tab_wrapper().canvas()).await;
                }));
            }),
        );

        // Pen sounds
        action_pen_sounds.connect_change_state(
            clone!(@weak self as appwindow => move |action, state_request| {
                let pen_sounds = state_request.unwrap().get::<bool>().unwrap();
                appwindow.active_tab_wrapper().canvas().engine_mut().set_pen_sounds(pen_sounds, crate::env::pkg_data_dir().ok());
                action.set_state(&pen_sounds.to_variant());
            }),
        );

        // Snap positions
        action_snap_positions.connect_change_state(
            clone!(@weak self as appwindow => move |action, state_request| {
                let snap_positions = state_request.unwrap().get::<bool>().unwrap();
                appwindow.active_tab_wrapper().canvas().engine_mut().document.snap_positions = snap_positions;
                action.set_state(&snap_positions.to_variant());
            }),
        );

        // Show format borders
        action_show_format_borders.connect_change_state(
            clone!(@weak self as appwindow => move |action, state_request| {
                let show_format_borders = state_request.unwrap().get::<bool>().unwrap();
                let canvas = appwindow.active_tab_wrapper().canvas();
                canvas.engine_mut().document.format.show_borders = show_format_borders;
                canvas.queue_draw();
                action.set_state(&show_format_borders.to_variant());
            }),
        );

        // Show origin indicator
        action_show_origin_indicator.connect_change_state(
            clone!(@weak self as appwindow => move |action, state_request| {
                let show_origin_indicator = state_request.unwrap().get::<bool>().unwrap();
                let canvas = appwindow.active_tab_wrapper().canvas();
                canvas.engine_mut().document.format.show_origin_indicator = show_origin_indicator;
                canvas.queue_draw();
                action.set_state(&show_origin_indicator.to_variant());
            }),
        );

        // Pen style
        action_pen_style.connect_activate(
            clone!(@weak self as appwindow => move |action, target| {
                let pen_style_str = target.unwrap().str().unwrap();
                let pen_style = match PenStyle::from_str(pen_style_str) {
                    Ok(s) => s,
                    Err(e) => {
                        tracing::error!("Activated pen-style action with invalid target, Err: {e:}");
                        return;
                    }
                };
                let canvas = appwindow.active_tab_wrapper().canvas();

                // don't change the style if the current style with override is already the same
                // (e.g. when switched to from the pen button, not by clicking the pen page)
                if pen_style != canvas.engine_ref().penholder.current_pen_style_w_override() {
                    let mut widget_flags = canvas.engine_mut().change_pen_style(pen_style);
                    widget_flags |= canvas.engine_mut().change_pen_style_override(None);
                    appwindow.handle_widget_flags(widget_flags, &canvas);
                }

                action.set_state(&pen_style_str.to_variant());
            }),
        );

        // Tab actions
        action_active_tab_move_left.connect_activate(
            clone!(@weak self as appwindow => move |_, _| {
                let active_tab_page = appwindow.active_tab_page();
                appwindow.overlays().tabview().reorder_backward(&active_tab_page);
            }),
        );
        action_active_tab_move_right.connect_activate(
            clone!(@weak self as appwindow => move |_, _| {
                let active_tab_page = appwindow.active_tab_page();
                appwindow.overlays().tabview().reorder_forward(&active_tab_page);
            }),
        );
        action_active_tab_close.connect_activate(clone!(@weak self as appwindow => move |_, _| {
            let active_tab_page = appwindow.active_tab_page();
            if appwindow.overlays().tabview().n_pages() <= 1 {
                // If there is only one tab left, request to close the entire window.
                appwindow.close();
            } else {
                appwindow.close_tab_request(&active_tab_page);
            }
        }));

        // Drawing pad buttons
        action_drawing_pad_pressed_button_0.connect_activate(
            clone!(@weak self as appwindow => move |_, _| {
                tracing::debug!("Pressed drawing pad button 0");
                let canvas = appwindow.active_tab_wrapper().canvas();
                let (_, widget_flags) = canvas.engine_mut().handle_pressed_shortcut_key(ShortcutKey::DrawingPadButton0, Instant::now());
                appwindow.handle_widget_flags(widget_flags, &canvas);
            }),
        );

        action_drawing_pad_pressed_button_1.connect_activate(
            clone!(@weak self as appwindow => move |_, _| {
                tracing::debug!("Pressed drawing pad button 1");
                let canvas = appwindow.active_tab_wrapper().canvas();
                let (_, widget_flags) = canvas.engine_mut().handle_pressed_shortcut_key(ShortcutKey::DrawingPadButton1, Instant::now());
                appwindow.handle_widget_flags(widget_flags, &canvas);
            }),
        );

        action_drawing_pad_pressed_button_2.connect_activate(
            clone!(@weak self as appwindow => move |_, _| {
                tracing::debug!("Pressed drawing pad button 2");
                let canvas = appwindow.active_tab_wrapper().canvas();
                let (_, widget_flags) = canvas.engine_mut().handle_pressed_shortcut_key(ShortcutKey::DrawingPadButton2, Instant::now());
                appwindow.handle_widget_flags(widget_flags, &canvas);
            }),
        );

        action_drawing_pad_pressed_button_3.connect_activate(
            clone!(@weak self as appwindow => move |_, _| {
                tracing::debug!("Pressed drawing pad button 3");
                let canvas = appwindow.active_tab_wrapper().canvas();
                let (_, widget_flags) = canvas.engine_mut().handle_pressed_shortcut_key(ShortcutKey::DrawingPadButton3, Instant::now());
                appwindow.handle_widget_flags(widget_flags, &canvas);
            }),
        );

        // Trash Selection
        action_selection_trash.connect_activate(clone!(@weak self as appwindow => move |_, _| {
            let canvas = appwindow.active_tab_wrapper().canvas();
            let widget_flags = canvas.engine_mut().trash_selection();
            appwindow.handle_widget_flags(widget_flags, &canvas);
        }));

        // Duplicate Selection
        action_selection_duplicate.connect_activate(
            clone!(@weak self as appwindow => move |_, _| {
                let canvas = appwindow.active_tab_wrapper().canvas();
                let widget_flags = canvas.engine_mut().duplicate_selection();
                appwindow.handle_widget_flags(widget_flags, &canvas);
            }),
        );

        // invert color brightness of selection
        action_selection_invert_color.connect_activate(
            clone!(@weak self as appwindow => move |_, _| {
                let canvas = appwindow.active_tab_wrapper().canvas();
                let widget_flags = canvas.engine_mut().invert_selection_colors();
                appwindow.handle_widget_flags(widget_flags, &canvas);
            }),
        );

        // select all strokes
        action_selection_select_all.connect_activate(
            clone!(@weak self as appwindow => move |_, _| {
                let canvas = appwindow.active_tab_wrapper().canvas();
                let widget_flags = canvas.engine_mut().select_all_strokes();
                appwindow.handle_widget_flags(widget_flags, &canvas);
            }),
        );

        // deselect all strokes
        action_selection_deselect_all.connect_activate(
            clone!(@weak self as appwindow => move |_, _| {
                let canvas = appwindow.active_tab_wrapper().canvas();
                let widget_flags = canvas.engine_mut().deselect_all_strokes();
                appwindow.handle_widget_flags(widget_flags, &canvas);
            }),
        );

        // Clear doc
        action_clear_doc.connect_activate(clone!(@weak self as appwindow => move |_, _| {
            glib::spawn_future_local(clone!(@weak appwindow => async move {
                dialogs::dialog_clear_doc(&appwindow, &appwindow.active_tab_wrapper().canvas()).await;
            }));
        }));

        // Undo stroke
        action_undo_stroke.connect_activate(clone!(@weak self as appwindow => move |_,_| {
            let canvas = appwindow.active_tab_wrapper().canvas();
            let widget_flags = canvas.engine_mut().undo(Instant::now());
            appwindow.handle_widget_flags(widget_flags, &canvas);
        }));

        // Redo stroke
        action_redo_stroke.connect_activate(clone!(@weak self as appwindow => move |_,_| {
            let canvas = appwindow.active_tab_wrapper().canvas();
            let widget_flags = canvas.engine_mut().redo(Instant::now());
            appwindow.handle_widget_flags(widget_flags, &canvas);
        }));

        // Zoom reset
        action_zoom_reset.connect_activate(clone!(@weak self as appwindow => move |_,_| {
            let canvas = appwindow.active_tab_wrapper().canvas();
            let viewport_center = canvas.engine_ref().camera.viewport_center();
            let new_zoom = Camera::ZOOM_DEFAULT;
            let mut widget_flags = canvas.engine_mut().zoom_w_timeout(new_zoom);
            widget_flags |= canvas.engine_mut().camera.set_viewport_center(viewport_center);
            appwindow.handle_widget_flags(widget_flags, &canvas)
        }));

        // Zoom fit to width
        action_zoom_fit_width.connect_activate(clone!(@weak self as appwindow => move |_,_| {
            let canvaswrapper = appwindow.active_tab_wrapper();
            let canvas = canvaswrapper.canvas();
            let viewport_center = canvas.engine_ref().camera.viewport_center();
            let new_zoom = f64::from(canvaswrapper.scroller().width())
                / (canvaswrapper.canvas().engine_ref().document.format.width() + 2.0 * Camera::OVERSHOOT_HORIZONTAL);
            let mut widget_flags = canvas.engine_mut().zoom_w_timeout(new_zoom);
            widget_flags |= canvas.engine_mut().camera.set_viewport_center(viewport_center);
            appwindow.handle_widget_flags(widget_flags, &canvas)
        }));

        // Zoom in
        action_zoomin.connect_activate(clone!(@weak self as appwindow => move |_,_| {
            let canvas = appwindow.active_tab_wrapper().canvas();
            let viewport_center = canvas.engine_ref().camera.viewport_center();
            let new_zoom = canvas.engine_ref().camera.total_zoom() * (1.0 + RnCanvas::ZOOM_SCROLL_STEP);
            let mut widget_flags = canvas.engine_mut().zoom_w_timeout(new_zoom);
            widget_flags |= canvas.engine_mut().camera.set_viewport_center(viewport_center);
            appwindow.handle_widget_flags(widget_flags, &canvas)
        }));

        // Zoom out
        action_zoomout.connect_activate(clone!(@weak self as appwindow => move |_,_| {
            let canvas = appwindow.active_tab_wrapper().canvas();
            let viewport_center = canvas.engine_ref().camera.viewport_center();
            let new_zoom = canvas.engine_ref().camera.total_zoom() * (1.0 - RnCanvas::ZOOM_SCROLL_STEP);
            let mut widget_flags = canvas.engine_mut().zoom_w_timeout(new_zoom);
            widget_flags |= canvas.engine_mut().camera.set_viewport_center(viewport_center);
            appwindow.handle_widget_flags(widget_flags, &canvas)
        }));

        // Add page to doc in fixed size mode
        action_add_page_to_doc.connect_activate(
            clone!(@weak self as appwindow => move |_action_add_page_to_doc, _| {
                let canvas = appwindow.active_tab_wrapper().canvas();
                let widget_flags = canvas.engine_mut().doc_add_page_fixed_size();
                appwindow.handle_widget_flags(widget_flags, &canvas);
            }),
        );

        // Remove page from doc in fixed size mode
        action_remove_page_from_doc.connect_activate(
            clone!(@weak self as appwindow => move |_, _| {
                let canvas = appwindow.active_tab_wrapper().canvas();
                let widget_flags = canvas.engine_mut().doc_remove_page_fixed_size();
                appwindow.handle_widget_flags(widget_flags, &canvas);
            }),
        );

        // Resize to fit content
        action_resize_to_fit_content.connect_activate(
            clone!(@weak self as appwindow => move |_, _| {
                let canvas = appwindow.active_tab_wrapper().canvas();
                let widget_flags = canvas.engine_mut().doc_resize_to_fit_content();
                appwindow.handle_widget_flags(widget_flags, &canvas);
            }),
        );

        // Return to the origin page
        action_return_origin_page.connect_activate(clone!(@weak self as appwindow => move |_,_| {
            let canvas = appwindow.active_tab_wrapper().canvas();

            let widget_flags = canvas.engine_mut().return_to_origin(canvas.parent().map(|p| p.width() as f64));
            appwindow.handle_widget_flags(widget_flags, &canvas);
        }));

        // New doc
        action_new_doc.connect_activate(clone!(@weak self as appwindow => move |_, _| {
            glib::spawn_future_local(clone!(@weak appwindow => async move {
                dialogs::dialog_new_doc(&appwindow, &appwindow.active_tab_wrapper().canvas()).await;
            }));
        }));

        // Open doc
        action_open_doc.connect_activate(clone!(@weak self as appwindow => move |_, _| {
            glib::spawn_future_local(clone!(@weak appwindow => async move {
                dialogs::import::filedialog_open_doc(&appwindow).await;
            }));
        }));

        // Save doc
        action_save_doc.connect_activate(clone!(@weak self as appwindow => move |_, _| {
            glib::spawn_future_local(clone!(@weak appwindow => async move {
                let canvas = appwindow.active_tab_wrapper().canvas();

                if let Some(output_file) = canvas.output_file() {
                    appwindow.overlays().progressbar_start_pulsing();

                    if let Err(e) = canvas.save_document_to_file(&output_file).await {
                        tracing::error!("Saving document failed, Err: `{e:?}`");

                        canvas.set_output_file(None);
                        appwindow.overlays().dispatch_toast_error(&gettext("Saving document failed"));
                        appwindow.overlays().progressbar_abort();
                    } else {
                        appwindow.overlays().progressbar_finish();
                    }
                    // No success toast on saving without dialog, success is already indicated in the header title
                } else {
                    // Open a dialog to choose a save location
                    dialogs::export::dialog_save_doc_as(&appwindow, &canvas).await;
                }
            }));
        }));

        // Save doc as
        action_save_doc_as.connect_activate(clone!(@weak self as appwindow => move |_, _| {
            glib::spawn_future_local(clone!(@weak appwindow => async move {
                dialogs::export::dialog_save_doc_as(&appwindow, &appwindow.active_tab_wrapper().canvas()).await;
            }));
        }));

        // Print doc
        action_print_doc.connect_activate(clone!(@weak self as appwindow => move |_, _| {
            // TODO: Expose these variables as options in the print dialog
            let draw_background = true;
            let draw_pattern = true;
            let optimize_printing = false;
            let page_order = SplitOrder::default();
            let margin = 0.0;

            let canvas = appwindow.active_tab_wrapper().canvas();
            let pages_content = canvas.engine_ref().extract_pages_content(page_order);
            let n_pages = pages_content.len();

            appwindow.overlays().progressbar_start_pulsing();

            let print_op = PrintOperation::builder()
                .unit(Unit::None)
                .build();

            print_op.connect_begin_print(clone!(@weak appwindow => move |print_op, _print_cx| {
                print_op.set_n_pages(n_pages as i32);
            }));

            print_op.connect_draw_page(clone!(@weak appwindow, @weak canvas => move |_print_op, print_cx, page_no| {
                let page_content = &pages_content[page_no as usize];
                let page_bounds = page_content.bounds.unwrap().loosened(margin);
                let print_scale = (print_cx.width() / page_bounds.extents()[0]).min(print_cx.height() / page_bounds.extents()[1]);
                let cairo_cx = print_cx.cairo_context();

                cairo_cx.scale(print_scale, print_scale);
                cairo_cx.translate(-page_bounds.mins[0], -page_bounds.mins[1]);
                if let Err(e) = page_content.draw_to_cairo(&cairo_cx, draw_background, draw_pattern, optimize_printing, margin, Engine::STROKE_EXPORT_IMAGE_SCALE) {
                    tracing::error!("Drawing page no: {page_no} while printing failed, Err: {e:?}");
                }
            }));

            print_op.connect_status_changed(clone!(@weak appwindow => move |print_op| {
                tracing::debug!("Print operation status has changed to: {:?}", print_op.status());
            }));

            // Run the print op
            if let Err(e) = print_op.run(PrintOperationAction::PrintDialog, Some(&appwindow)){
                tracing::error!("Running print operation failed , Err: {e:?}");
                appwindow.overlays().dispatch_toast_error(&gettext("Printing document failed"));
                appwindow.overlays().progressbar_abort();
            } else {
                appwindow.overlays().progressbar_finish();
            }
        }));

        // Import
        action_import_file.connect_activate(clone!(@weak self as appwindow => move |_,_| {
            glib::spawn_future_local(clone!(@weak appwindow => async move {
                dialogs::import::filedialog_import_file(&appwindow).await;
            }));
        }));

        // Export document
        action_export_doc.connect_activate(clone!(@weak self as appwindow => move |_,_| {
            glib::spawn_future_local(clone!(@weak appwindow => async move {
                dialogs::export::dialog_export_doc_w_prefs(&appwindow, &appwindow.active_tab_wrapper().canvas()).await;
            }));
        }));

        // Export document pages
        action_export_doc_pages.connect_activate(clone!(@weak self as appwindow => move |_,_| {
            glib::spawn_future_local(clone!(@weak appwindow => async move {
                dialogs::export::dialog_export_doc_pages_w_prefs(&appwindow, &appwindow.active_tab_wrapper().canvas()).await;
            }));
        }));

        // Export selection
        action_export_selection.connect_activate(clone!(@weak self as appwindow => move |_,_| {
            glib::spawn_future_local(clone!(@weak appwindow => async move {
                let canvas = appwindow.active_tab_wrapper().canvas();

                if !canvas.engine_ref().nothing_selected() {
                    dialogs::export::dialog_export_selection_w_prefs(&appwindow, &appwindow.active_tab_wrapper().canvas()).await;
                } else {
                    appwindow.overlays().dispatch_toast_error(&gettext("Exporting selection failed, nothing selected"));
                }
            }));
        }));

        // Clipboard copy
        action_clipboard_copy.connect_activate(clone!(@weak self as appwindow => move |_, _| {
            glib::spawn_future_local(clone!(@weak appwindow => async move {
                let canvas = appwindow.active_tab_wrapper().canvas();
                let receiver = canvas.engine_ref().fetch_clipboard_content();
                let (content, widget_flags) = match receiver.await {
                    Ok(Ok((content, widget_flags))) => (content,widget_flags),
                    Ok(Err(e)) => {
                        tracing::error!("Fetching clipboard content failed in clipboard-copy action, Err: {e:?}");
                        return;
                    }
                    Err(e) => {
                        tracing::error!("Awaiting fetched clipboard content failed in clipboard-copy action, Err: {e:?}");
                        return;
                    }
                };

                let gdk_content_provider = gdk::ContentProvider::new_union(content.into_iter().map(|(data, mime_type)| {
                    gdk::ContentProvider::for_bytes(mime_type.as_str(), &glib::Bytes::from_owned(data))
                }).collect::<Vec<gdk::ContentProvider>>().as_slice());

                if let Err(e) = appwindow.clipboard().set_content(Some(&gdk_content_provider)) {
                    tracing::error!("Set appwindow clipboard content failed in clipboard-copy action, Err: {e:?}");
                }

                appwindow.handle_widget_flags(widget_flags, &canvas);
            }));
        }));

        // Clipboard cut
        action_clipboard_cut.connect_activate(clone!(@weak self as appwindow => move |_, _| {
            glib::spawn_future_local(clone!(@weak appwindow => async move {
                let canvas = appwindow.active_tab_wrapper().canvas();
                let receiver = canvas.engine_mut().cut_clipboard_content();
                let (content, widget_flags) = match receiver.await {
                    Ok(Ok((content, widget_flags))) => (content,widget_flags),
                    Ok(Err(e)) => {
                        tracing::error!("Cutting clipboard content failed in clipboard-cut action, Err: {e:?}");
                        return;
                    }
                    Err(e) => {
                        tracing::error!("Awaiting cut clipboard content failed in clipboard-cut action, Err: {e:?}");
                        return;
                    }
                };
                let gdk_content_provider = gdk::ContentProvider::new_union(content.into_iter().map(|(data, mime_type)| {
                    gdk::ContentProvider::for_bytes(mime_type.as_str(), &glib::Bytes::from_owned(data))
                }).collect::<Vec<gdk::ContentProvider>>().as_slice());

                if let Err(e) = appwindow.clipboard().set_content(Some(&gdk_content_provider)) {
                    tracing::error!("Set appwindow clipboard content failed in clipboard-cut action, Err: {e:?}");
                }

                appwindow.handle_widget_flags(widget_flags, &canvas);
            }));
        }));

        // Clipboard paste
        // the logic has been moved to paste_content to make it possible to add a special paste method
        action_clipboard_respect_borders.connect_activate(
            clone!(@weak self as appwindow => move |_, _| {
                paste_content(appwindow,true);
            }),
        );
        action_clipboard_paste.connect_activate(clone!(@weak self as appwindow => move |_, _| {
<<<<<<< HEAD
            paste_content(appwindow,false);
        }));
=======
            appwindow.clipboard_paste(None);
        }));

        action_clipboard_paste_contextmenu.connect_activate(
            clone!(@weak self as appwindow => move |_, _| {
                let canvas_wrapper = appwindow.active_tab_wrapper();
                let canvas = canvas_wrapper.canvas();

                let last_contextmenu_pos = canvas_wrapper.last_contextmenu_pos().map(|vec2| {
                    let p = graphene::Point::new(vec2.x as f32, vec2.y as f32);
                    (canvas.engine_ref().camera.transform().inverse()
                        * na::point![p.x() as f64, p.y() as f64])
                    .coords
                });

                appwindow.clipboard_paste(last_contextmenu_pos);
            }),
        );
>>>>>>> e578ec5a
    }

    pub(crate) fn setup_action_accels(&self) {
        let app = self.app();

        app.set_accels_for_action("win.active-tab-close", &["<Ctrl>w"]);
        app.set_accels_for_action("win.fullscreen", &["F11"]);
        app.set_accels_for_action("win.keyboard-shortcuts", &["<Ctrl>question"]);
        app.set_accels_for_action("win.open-canvasmenu", &["F9"]);
        app.set_accels_for_action("win.open-appmenu", &["F10"]);
        app.set_accels_for_action("win.open-doc", &["<Ctrl>o"]);
        app.set_accels_for_action("win.save-doc", &["<Ctrl>s"]);
        app.set_accels_for_action("win.save-doc-as", &["<Ctrl><Shift>s"]);
        app.set_accels_for_action("win.new-tab", &["<Ctrl>t"]);
        app.set_accels_for_action("win.snap-positions", &["<Ctrl><Shift>p"]);
        app.set_accels_for_action("win.clear-doc", &["<Ctrl>l"]);
        app.set_accels_for_action("win.print-doc", &["<Ctrl>p"]);
        app.set_accels_for_action("win.add-page-to-doc", &["<Ctrl><Shift>a"]);
        app.set_accels_for_action("win.remove-page-from-doc", &["<Ctrl><Shift>r"]);
        app.set_accels_for_action("win.zoom-in", &["<Ctrl>plus"]);
        app.set_accels_for_action("win.zoom-out", &["<Ctrl>minus"]);
        app.set_accels_for_action("win.import-file", &["<Ctrl>i"]);
        app.set_accels_for_action("win.undo", &["<Ctrl>z"]);
        app.set_accels_for_action("win.redo", &["<Ctrl><Shift>z"]);
        app.set_accels_for_action("win.clipboard-copy", &["<Ctrl>c"]);
        app.set_accels_for_action("win.clipboard-cut", &["<Ctrl>x"]);
        app.set_accels_for_action("win.clipboard-paste", &["<Ctrl>v"]);
<<<<<<< HEAD
        app.set_accels_for_action("win.clipboard-paste-respect-borders", &["<Ctrl><Shift>v"]);
=======
>>>>>>> e578ec5a
        app.set_accels_for_action("win.pen-style::brush", &["<Ctrl>1"]);
        app.set_accels_for_action("win.pen-style::shaper", &["<Ctrl>2"]);
        app.set_accels_for_action("win.pen-style::typewriter", &["<Ctrl>3"]);
        app.set_accels_for_action("win.pen-style::eraser", &["<Ctrl>4"]);
        app.set_accels_for_action("win.pen-style::selector", &["<Ctrl>5"]);
        app.set_accels_for_action("win.pen-style::tools", &["<Ctrl>6"]);
<<<<<<< HEAD
=======

        // shortcuts for devel build
        if config::PROFILE.to_lowercase().as_str() == "devel" {
            app.set_accels_for_action("win.visual-debug", &["<Ctrl><Shift>v"]);
        }
    }

    fn clipboard_paste(&self, target_pos: Option<na::Vector2<f64>>) {
        let canvas_wrapper = self.active_tab_wrapper();
        let canvas = canvas_wrapper.canvas();
        let content_formats = self.clipboard().formats();

        // Order matters here, we want to go from specific -> generic, mostly because `text/plain` is contained in other text based formats
        if content_formats.contain_mime_type("text/uri-list") {
            glib::spawn_future_local(clone!(@weak self as appwindow => async move {
                tracing::debug!("Recognized clipboard content format: files list");

                match appwindow.clipboard().read_text_future().await {
                    Ok(Some(text)) => {
                        let file_paths = text.lines().filter_map(|line| {
                            let file_path = if let Ok(path_uri) = url::Url::parse(line) {
                                path_uri.to_file_path().ok()?
                            } else {
                                PathBuf::from(&line)
                            };

                            if file_path.exists() {
                                Some(file_path)
                            } else {
                                None
                            }
                        }).collect::<Vec<PathBuf>>();

                        for file_path in file_paths {
                            appwindow.open_file_w_dialogs(gio::File::for_path(&file_path), target_pos, true).await;
                        }
                    }
                    Ok(None) => {}
                    Err(e) => {
                        tracing::error!("Reading clipboard text while pasting clipboard from path failed, Err: {e:?}");

                    }
                }
            }));
        } else if content_formats.contain_mime_type(StrokeContent::MIME_TYPE) {
            glib::spawn_future_local(clone!(@weak canvas, @weak self as appwindow => async move {
                tracing::debug!("Recognized clipboard content format: {}", StrokeContent::MIME_TYPE);

                match appwindow.clipboard().read_future(&[StrokeContent::MIME_TYPE], glib::source::Priority::DEFAULT).await {
                    Ok((input_stream, _)) => {
                        let mut acc = Vec::new();
                        loop {
                            match input_stream.read_future(vec![0; CLIPBOARD_INPUT_STREAM_BUFSIZE], glib::source::Priority::DEFAULT).await {
                                Ok((mut bytes, n)) => {
                                    if n == 0 {
                                        break;
                                    }
                                    acc.append(&mut bytes);
                                }
                                Err(e) => {
                                    tracing::error!("Failed to read clipboard input stream, Err: {e:?}");
                                    acc.clear();
                                    break;
                                }
                            }
                        }

                        if !acc.is_empty() {
                            match crate::utils::str_from_u8_nul_utf8(&acc) {
                                Ok(json_string) => {
                                    if let Err(e) = canvas.insert_stroke_content(json_string.to_string(), target_pos).await {
                                        tracing::error!("Failed to insert stroke content while pasting as `{}`, Err: {e:?}", StrokeContent::MIME_TYPE);
                                    }
                                }
                                Err(e) => tracing::error!("Failed to read stroke content &str from clipboard data, Err: {e:?}"),
                            }
                        }
                    }
                    Err(e) => {
                        tracing::error!(
                            "Reading clipboard failed while pasting as `{}`, Err: {e:?}",
                            StrokeContent::MIME_TYPE
                        );
                    }
                };
            }));
        } else if content_formats.contain_mime_type("image/svg+xml") {
            glib::spawn_future_local(clone!(@weak self as appwindow => async move {
                tracing::debug!("Recognized clipboard content: svg image");

                match appwindow.clipboard().read_future(&["image/svg+xml"], glib::source::Priority::DEFAULT).await {
                    Ok((input_stream, _)) => {
                        let mut acc = Vec::new();
                        loop {
                            match input_stream.read_future(vec![0; CLIPBOARD_INPUT_STREAM_BUFSIZE], glib::source::Priority::DEFAULT).await {
                                Ok((mut bytes, n)) => {
                                    if n == 0 {
                                        break;
                                    }
                                    acc.append(&mut bytes);
                                }
                                Err(e) => {
                                    tracing::error!("Failed to read clipboard input stream while pasting as Svg, Err: {e:?}");
                                    acc.clear();
                                    break;
                                }
                            }
                        }

                        if !acc.is_empty() {
                            match crate::utils::str_from_u8_nul_utf8(&acc) {
                                Ok(text) => {
                                    if let Err(e) = canvas.load_in_vectorimage_bytes(text.as_bytes().to_vec(), target_pos).await {
                                        tracing::error!(
                                            "Loading VectorImage bytes failed while pasting as Svg failed, Err: {e:?}"
                                        );
                                    };
                                }
                                Err(e) => tracing::error!("Failed to get string from clipboard data while pasting as Svg, Err: {e:?}"),
                            }
                        }
                    }
                    Err(e) => {
                        tracing::error!("Failed to read clipboard data while pasting as Svg, Err: {e:?}");
                    }
                };
            }));
        } else if content_formats.contain_mime_type("image/png")
            || content_formats.contain_mime_type("image/jpeg")
            || content_formats.contain_mime_type("image/jpg")
            || content_formats.contain_mime_type("image/tiff")
            || content_formats.contain_mime_type("image/bmp")
        {
            const MIMES: [&str; 5] = [
                "image/png",
                "image/jpeg",
                "image/jpg",
                "image/tiff",
                "image/bmp",
            ];
            if let Some(mime_type) = MIMES
                .into_iter()
                .find(|&mime| content_formats.contain_mime_type(mime))
            {
                glib::spawn_future_local(
                    clone!(@weak canvas, @weak self as appwindow => async move {
                        tracing::debug!("Recognized clipboard content: bitmap image");

                        match appwindow.clipboard().read_texture_future().await {
                            Ok(Some(texture)) => {
                                if let Err(e) = canvas.load_in_bitmapimage_bytes(texture.save_to_png_bytes().to_vec(), target_pos).await {
                                    tracing::error!(
                                        "Loading bitmap image bytes failed while pasting clipboard as {mime_type}, Err: {e:?}"
                                    );
                                };
                            }
                            Ok(None) => {}
                            Err(e) => {
                                tracing::error!(
                                    "Reading clipboard text failed while pasting clipboard as {mime_type}, Err: {e:?}"
                                );
                            }
                        };
                    }),
                );
            }
        } else if content_formats.contain_mime_type("text/plain")
            || content_formats.contain_mime_type("text/plain;charset=utf-8")
        {
            glib::spawn_future_local(clone!(@weak canvas, @weak self as appwindow => async move {
                tracing::debug!("Recognized clipboard content: plain text");

                match appwindow.clipboard().read_text_future().await {
                    Ok(Some(text)) => {
                        if let Err(e) = canvas.load_in_text(text.to_string(), target_pos) {
                            tracing::error!("Failed to paste clipboard text, Err: {e:?}");
                        }
                    }
                    Ok(None) => {}
                    Err(e) => {
                        tracing::error!(
                            "Reading clipboard text failed while pasting clipboard as plain text, Err: {e:?}"
                        );
>>>>>>> e578ec5a

                    }
                }
            }));
        } else {
            tracing::debug!(
                "Failed to paste clipboard, unsupported MIME-type(s): {:?}",
                content_formats.mime_types()
            );
        }
    }
}

/// logic for pasting content from the clipboard
/// the extra argument `respect_borders` is to change the logic
/// when importing images (for now, limited to only that)
pub fn paste_content(appwindow: RnAppWindow, respect_borders: bool) {
    let canvas = appwindow.active_tab_wrapper().canvas();
    let content_formats = appwindow.clipboard().formats();

    // Order matters here, we want to go from specific -> generic, mostly because `text/plain` is contained in other text based formats
    if content_formats.contain_mime_type("text/uri-list") {
        glib::spawn_future_local(clone!(@weak appwindow => async move {
            tracing::debug!("Recognized clipboard content format: files list");

            match appwindow.clipboard().read_text_future().await {
                Ok(Some(text)) => {
                    let file_paths = text.lines().filter_map(|line| {
                        let file_path = if let Ok(path_uri) = url::Url::parse(line) {
                            path_uri.to_file_path().ok()?
                        } else {
                            PathBuf::from(&line)
                        };

                        if file_path.exists() {
                            Some(file_path)
                        } else {
                            None
                        }
                    }).collect::<Vec<PathBuf>>();

                    for file_path in file_paths {
                        appwindow.open_file_w_dialogs(gio::File::for_path(&file_path), None, true,respect_borders).await;
                    }
                }
                Ok(None) => {}
                Err(e) => {
                    tracing::error!("Reading clipboard text while pasting clipboard from path failed, Err: {e:?}");

                }
            }
        }));
    } else if content_formats.contain_mime_type(StrokeContent::MIME_TYPE) {
        glib::spawn_future_local(clone!(@weak canvas, @weak appwindow => async move {
            tracing::debug!("Recognized clipboard content format: {}", StrokeContent::MIME_TYPE);

            match appwindow.clipboard().read_future(&[StrokeContent::MIME_TYPE], glib::source::Priority::DEFAULT).await {
                Ok((input_stream, _)) => {
                    let mut acc = Vec::new();
                    loop {
                        match input_stream.read_future(vec![0; CLIPBOARD_INPUT_STREAM_BUFSIZE], glib::source::Priority::DEFAULT).await {
                            Ok((mut bytes, n)) => {
                                if n == 0 {
                                    break;
                                }
                                acc.append(&mut bytes);
                            }
                            Err(e) => {
                                tracing::error!("Failed to read clipboard input stream, Err: {e:?}");
                                acc.clear();
                                break;
                            }
                        }
                    }

                    if !acc.is_empty() {
                        match crate::utils::str_from_u8_nul_utf8(&acc) {
                            Ok(json_string) => {
                                let resize_argument = match respect_borders {
                                    false => ImageSizeOption::RespectOriginalSize,
                                    true => {
                                    // get all info if resizing has to be done
                                    let width_page = canvas.engine_ref().document.format.width().clone();
                                    let height_page = canvas.engine_ref().document.format.height().clone();
                                    let is_fixed = canvas.engine_ref().document.layout.is_fixed_layout();
                                    let point_max: na::OPoint<f64, na::Const<2>> = canvas.engine_ref().camera.viewport().maxs;

                                    ImageSizeOption::ResizeImage(Resize {
                                        width: width_page,
                                        height: height_page,
                                        isfixed_layout: is_fixed,
                                        max_viewpoint: point_max,
                                        respect_borders: respect_borders,
                                    })
                                    }
                                };

                                if let Err(e) = canvas.insert_stroke_content(json_string.to_string(),resize_argument).await {
                                    tracing::error!("Failed to insert stroke content while pasting as `{}`, Err: {e:?}", StrokeContent::MIME_TYPE);
                                }
                            }
                            Err(e) => tracing::error!("Failed to read stroke content &str from clipboard data, Err: {e:?}"),
                        }
                    }
                }
                Err(e) => {
                    tracing::error!(
                        "Reading clipboard failed while pasting as `{}`, Err: {e:?}",
                        StrokeContent::MIME_TYPE
                    );
                }
            };
        }));
    } else if content_formats.contain_mime_type("image/svg+xml") {
        glib::spawn_future_local(clone!(@weak appwindow => async move {
            tracing::debug!("Recognized clipboard content: svg image");

            match appwindow.clipboard().read_future(&["image/svg+xml"], glib::source::Priority::DEFAULT).await {
                Ok((input_stream, _)) => {
                    let mut acc = Vec::new();
                    loop {
                        match input_stream.read_future(vec![0; CLIPBOARD_INPUT_STREAM_BUFSIZE], glib::source::Priority::DEFAULT).await {
                            Ok((mut bytes, n)) => {
                                if n == 0 {
                                    break;
                                }
                                acc.append(&mut bytes);
                            }
                            Err(e) => {
                                tracing::error!("Failed to read clipboard input stream while pasting as Svg, Err: {e:?}");
                                acc.clear();
                                break;
                            }
                        }
                    }

                    if !acc.is_empty() {
                        match crate::utils::str_from_u8_nul_utf8(&acc) {
                            Ok(text) => {
                                // need to pass the respect_border to `load_in_vectorimage_bytes`
                                if let Err(e) = canvas.load_in_vectorimage_bytes(text.as_bytes().to_vec(), None, respect_borders).await {
                                    tracing::error!(
                                        "Loading VectorImage bytes failed while pasting as Svg failed, Err: {e:?}"
                                    );
                                };
                            }
                            Err(e) => tracing::error!("Failed to get string from clipboard data while pasting as Svg, Err: {e:?}"),
                        }
                    }
                }
                Err(e) => {
                    tracing::error!("Failed to read clipboard data while pasting as Svg, Err: {e:?}");
                }
            };
        }));
    } else if content_formats.contain_mime_type("image/png")
        || content_formats.contain_mime_type("image/jpeg")
        || content_formats.contain_mime_type("image/jpg")
        || content_formats.contain_mime_type("image/tiff")
        || content_formats.contain_mime_type("image/bmp")
    {
        const MIMES: [&str; 5] = [
            "image/png",
            "image/jpeg",
            "image/jpg",
            "image/tiff",
            "image/bmp",
        ];
        if let Some(mime_type) = MIMES
            .into_iter()
            .find(|&mime| content_formats.contain_mime_type(mime))
        {
            glib::spawn_future_local(clone!(@weak canvas, @weak appwindow => async move {
                tracing::debug!("Recognized clipboard content: bitmap image");

                match appwindow.clipboard().read_texture_future().await {
                    Ok(Some(texture)) => {
                        if let Err(e) = canvas.load_in_bitmapimage_bytes(texture.save_to_png_bytes().to_vec(), None,respect_borders).await {
                            tracing::error!(
                                "Loading bitmap image bytes failed while pasting clipboard as {mime_type}, Err: {e:?}"
                            );
                        };
                    }
                    Ok(None) => {}
                    Err(e) => {
                        tracing::error!(
                            "Reading clipboard text failed while pasting clipboard as {mime_type}, Err: {e:?}"
                        );
                    }
                };
            }));
        }
    } else if content_formats.contain_mime_type("text/plain")
        || content_formats.contain_mime_type("text/plain;charset=utf-8")
    {
        glib::spawn_future_local(clone!(@weak canvas, @weak appwindow => async move {
            tracing::debug!("Recognized clipboard content: plain text");

            match appwindow.clipboard().read_text_future().await {
                Ok(Some(text)) => {
                    if let Err(e) = canvas.load_in_text(text.to_string(), None) {
                        tracing::error!("Failed to paste clipboard text, Err: {e:?}");
                    }
                }
                Ok(None) => {}
                Err(e) => {
                    tracing::error!(
                        "Reading clipboard text failed while pasting clipboard as plain text, Err: {e:?}"
                    );

                }
            }
        }));
    } else {
        tracing::debug!(
            "Failed to paste clipboard, unsupported MIME-type(s): {:?}",
            content_formats.mime_types()
        );
    }
}<|MERGE_RESOLUTION|>--- conflicted
+++ resolved
@@ -146,15 +146,12 @@
         self.add_action(&action_clipboard_cut);
         let action_clipboard_paste = gio::SimpleAction::new("clipboard-paste", None);
         self.add_action(&action_clipboard_paste);
-<<<<<<< HEAD
         let action_clipboard_respect_borders =
             gio::SimpleAction::new("clipboard-paste-respect-borders", None);
         self.add_action(&action_clipboard_respect_borders);
-=======
         let action_clipboard_paste_contextmenu =
             gio::SimpleAction::new("clipboard-paste-contextmenu", None);
         self.add_action(&action_clipboard_paste_contextmenu);
->>>>>>> e578ec5a
         let action_active_tab_move_left = gio::SimpleAction::new("active-tab-move-left", None);
         self.add_action(&action_active_tab_move_left);
         let action_active_tab_move_right = gio::SimpleAction::new("active-tab-move-right", None);
@@ -742,11 +739,7 @@
             }),
         );
         action_clipboard_paste.connect_activate(clone!(@weak self as appwindow => move |_, _| {
-<<<<<<< HEAD
             paste_content(appwindow,false);
-        }));
-=======
-            appwindow.clipboard_paste(None);
         }));
 
         action_clipboard_paste_contextmenu.connect_activate(
@@ -764,7 +757,6 @@
                 appwindow.clipboard_paste(last_contextmenu_pos);
             }),
         );
->>>>>>> e578ec5a
     }
 
     pub(crate) fn setup_action_accels(&self) {
@@ -792,22 +784,17 @@
         app.set_accels_for_action("win.clipboard-copy", &["<Ctrl>c"]);
         app.set_accels_for_action("win.clipboard-cut", &["<Ctrl>x"]);
         app.set_accels_for_action("win.clipboard-paste", &["<Ctrl>v"]);
-<<<<<<< HEAD
         app.set_accels_for_action("win.clipboard-paste-respect-borders", &["<Ctrl><Shift>v"]);
-=======
->>>>>>> e578ec5a
         app.set_accels_for_action("win.pen-style::brush", &["<Ctrl>1"]);
         app.set_accels_for_action("win.pen-style::shaper", &["<Ctrl>2"]);
         app.set_accels_for_action("win.pen-style::typewriter", &["<Ctrl>3"]);
         app.set_accels_for_action("win.pen-style::eraser", &["<Ctrl>4"]);
         app.set_accels_for_action("win.pen-style::selector", &["<Ctrl>5"]);
         app.set_accels_for_action("win.pen-style::tools", &["<Ctrl>6"]);
-<<<<<<< HEAD
-=======
 
         // shortcuts for devel build
         if config::PROFILE.to_lowercase().as_str() == "devel" {
-            app.set_accels_for_action("win.visual-debug", &["<Ctrl><Shift>v"]);
+            app.set_accels_for_action("win.visual-debug", &["<Ctrl><Alt>v"]); //clashes with the special paste method
         }
     }
 
@@ -987,8 +974,6 @@
                         tracing::error!(
                             "Reading clipboard text failed while pasting clipboard as plain text, Err: {e:?}"
                         );
->>>>>>> e578ec5a
-
                     }
                 }
             }));
@@ -1000,6 +985,8 @@
         }
     }
 }
+
+/// for now we end up with two different function with the same function and two different additional arguments, this can be cleaned up further ...
 
 /// logic for pasting content from the clipboard
 /// the extra argument `respect_borders` is to change the logic
