--- conflicted
+++ resolved
@@ -289,6 +289,8 @@
         ));
 
         imp.tabview.connect_close_page(clone!(
+            #[weak(rename_to=overlays)]
+            self,
             #[weak]
             appwindow,
             #[upgrade_or]
@@ -296,17 +298,27 @@
             move |_, page| {
                 glib::spawn_future_local(clone!(
                     #[weak]
+                    overlays,
+                    #[weak]
                     appwindow,
                     #[weak]
                     page,
                     async move {
-                        let close_finish_confirm = if page
+                        let close_finish_confirm = if overlays.tabview().n_pages() <= 1
+                        {
+                            // If there is only one tab left, request to close the entire window.
+                            appwindow.close();
+
+                            false
+                        }
+                        else if page
                             .child()
                             .downcast::<RnCanvasWrapper>()
                             .unwrap()
                             .canvas()
                             .unsaved_changes()
                         {
+                            // NOTE: If there was only one tab, the previous case will implicitly handle this.
                             dialogs::dialog_close_tab(&appwindow, &page).await
                         } else {
                             true
@@ -316,43 +328,6 @@
                     }
                 ));
 
-<<<<<<< HEAD
-        imp.tabview.connect_close_page(
-            clone!(@weak self as overlays, @weak appwindow => @default-return true, move |_, page| {
-                glib::spawn_future_local(clone!(@weak overlays, @weak appwindow, @weak page => async move {
-                    let close_finish_confirm = if overlays.tabview().n_pages() <= 1
-                    {
-                        // If there is only one tab left, request to close the entire window.
-                        appwindow.close();
-
-                        false
-                    }
-                    else if page
-                        .child()
-                        .downcast::<RnCanvasWrapper>()
-                        .unwrap()
-                        .canvas()
-                        .unsaved_changes()
-                    {
-                        // NOTE: If there was only one tab, the previous case will implicitly handle this.
-                        dialogs::dialog_close_tab(&appwindow, &page).await
-                    } else {
-                        true
-                    };
-
-                    appwindow.close_tab_finish(&page, close_finish_confirm);
-                }));
-
-                true
-            }),
-        );
-
-        imp.tabview.connect_setup_menu(clone!(@weak appwindow => move |tabview, page| {
-            if let Some(page) = page {
-                let action_active_tab_move_left = appwindow.lookup_action("active-tab-move-left").unwrap().downcast::<gio::SimpleAction>().unwrap();
-                let action_active_tab_move_right = appwindow.lookup_action("active-tab-move-right").unwrap().downcast::<gio::SimpleAction>().unwrap();
-                let action_active_tab_close = appwindow.lookup_action("active-tab-close").unwrap().downcast::<gio::SimpleAction>().unwrap();
-=======
                 glib::Propagation::Stop
             }
         ));
@@ -377,7 +352,6 @@
                         .unwrap()
                         .downcast::<gio::SimpleAction>()
                         .unwrap();
->>>>>>> 7a5338aa
 
                     tabview.set_selected_page(page);
 
