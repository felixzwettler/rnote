// Imports
use super::RnCanvas;
use futures::channel::oneshot;
use gtk4::{gio, prelude::*};
use rnote_compose::ext::Vector2Ext;
use rnote_engine::engine::export::{DocExportPrefs, DocPagesExportPrefs, SelectionExportPrefs};
use rnote_engine::engine::{EngineSnapshot, StrokeContent};
use rnote_engine::strokes::Stroke;
use rnote_engine::RnRecoveryMetadata;
use rnote_engine::WidgetFlags;
use std::ops::Range;
use std::path::Path;

impl RnCanvas {
    /// Load the bytes of a `.rnote` file and imports it into the engine.
    ///
    /// `file_path` is optional but needs to be supplied when the origin file should be tracked.
    ///
    /// The function returns `WidgetFlags` instead of emitting the `handle_signal_flags` signal, because a signal
    /// handler might not yet be connected when this function is called.
    pub(crate) async fn load_in_rnote_bytes<P>(
        &self,
        bytes: Vec<u8>,
        file_path: Option<P>,
        recovery_metadata: Option<RnRecoveryMetadata>,
    ) -> anyhow::Result<WidgetFlags>
    where
        P: AsRef<Path>,
    {
        let engine_snapshot = EngineSnapshot::load_from_rnote_bytes(bytes).await?;
        let widget_flags = self.engine_mut().load_snapshot(engine_snapshot);

<<<<<<< HEAD
        let mut unsaved_changes = false;
        if let Some(meta) = &recovery_metadata {
            self.set_output_file(meta.document_path().map(gio::File::for_path));
            unsaved_changes = true;
            self.set_unsaved_changes_recovery(false);
        }
        self.dismiss_output_file_modified_toast();
        self.set_output_file(file_path.map(gio::File::for_path));
        self.set_recovery_metadata(recovery_metadata);

        self.set_unsaved_changes(unsaved_changes);
=======
        self.set_output_file(file_path.map(gio::File::for_path));
        self.dismiss_output_file_modified_toast();
        self.set_unsaved_changes(false);
>>>>>>> 08f383fc
        self.set_empty(false);
        Ok(widget_flags)
    }

    /// Reload the engine from the file that is set as origin file.
    ///
    /// If the origin file is set to None, this does nothing and returns an error.
    pub(crate) async fn reload_from_disk(&self) -> anyhow::Result<()> {
        let recovery_metadata = self.recovery_metadata();
        let Some(output_file) = self.output_file() else {
            return Err(anyhow::anyhow!(
                "Failed to reload file from disk, no file path saved."
            ));
        };
        let (bytes, _) = output_file.load_bytes_future().await?;
        let widget_flags = self
            .load_in_rnote_bytes(bytes.to_vec(), output_file.path(), recovery_metadata)
            .await?;
        self.emit_handle_widget_flags(widget_flags);
        Ok(())
    }

    pub(crate) async fn load_in_xopp_bytes(&self, bytes: Vec<u8>) -> anyhow::Result<()> {
        let xopp_import_prefs = self.engine_ref().import_prefs.xopp_import_prefs;
        let engine_snapshot =
            EngineSnapshot::load_from_xopp_bytes(bytes, xopp_import_prefs).await?;
        let widget_flags = self.engine_mut().load_snapshot(engine_snapshot);
        self.emit_handle_widget_flags(widget_flags);

        self.set_output_file(None);
        self.set_unsaved_changes(true);
        self.set_empty(false);
        Ok(())
    }

    /// Loads in bytes from a vector image and imports it.
    ///
    /// `target_pos` is in coordinate space of the doc.
    pub(crate) async fn load_in_vectorimage_bytes(
        &self,
        bytes: Vec<u8>,
        target_pos: Option<na::Vector2<f64>>,
    ) -> anyhow::Result<()> {
        let pos = target_pos.unwrap_or_else(|| {
            self.engine_ref()
                .camera
                .transform()
                .inverse()
                .transform_point(&na::Point2::from(Stroke::IMPORT_OFFSET_DEFAULT))
                .coords
                .maxs(&na::vector![
                    self.engine_ref().document.x,
                    self.engine_ref().document.y
                ])
        });

        // we need the split the import operation between generate_vectorimage_from_bytes()
        // which returns a receiver and import_generated_content(),
        // to avoid borrowing the entire engine refcell while awaiting the generated stroke
        let vectorimage_receiver = self
            .engine_mut()
            .generate_vectorimage_from_bytes(pos, bytes);
        let vectorimage = vectorimage_receiver.await??;
        let widget_flags = self
            .engine_mut()
            .import_generated_content(vec![(Stroke::VectorImage(vectorimage), None)]);

        self.emit_handle_widget_flags(widget_flags);
        Ok(())
    }

    /// Loads in bytes from a bitmap image and imports it.
    ///
    /// `target_pos` is in coordinate space of the doc.
    pub(crate) async fn load_in_bitmapimage_bytes(
        &self,
        bytes: Vec<u8>,
        target_pos: Option<na::Vector2<f64>>,
    ) -> anyhow::Result<()> {
        let pos = target_pos.unwrap_or_else(|| {
            self.engine_ref()
                .camera
                .transform()
                .inverse()
                .transform_point(&na::Point2::from(Stroke::IMPORT_OFFSET_DEFAULT))
                .coords
                .maxs(&na::vector![
                    self.engine_ref().document.x,
                    self.engine_ref().document.y
                ])
        });

        let bitmapimage_receiver = self
            .engine_mut()
            .generate_bitmapimage_from_bytes(pos, bytes);
        let bitmapimage = bitmapimage_receiver.await??;

        let widget_flags = self
            .engine_mut()
            .import_generated_content(vec![(Stroke::BitmapImage(bitmapimage), None)]);

        self.emit_handle_widget_flags(widget_flags);
        Ok(())
    }

    /// Loads in bytes from a pdf and imports it.
    ///
    /// `target_pos` is in coordinate space of the doc.
    pub(crate) async fn load_in_pdf_bytes(
        &self,
        bytes: Vec<u8>,
        target_pos: Option<na::Vector2<f64>>,
        page_range: Option<Range<u32>>,
    ) -> anyhow::Result<()> {
        let pos = target_pos.unwrap_or_else(|| {
            self.engine_ref()
                .camera
                .transform()
                .inverse()
                .transform_point(&na::Point2::from(Stroke::IMPORT_OFFSET_DEFAULT))
                .coords
                .maxs(&na::vector![
                    self.engine_ref().document.x,
                    self.engine_ref().document.y
                ])
        });

        let strokes_receiver = self
            .engine_mut()
            .generate_pdf_pages_from_bytes(bytes, pos, page_range);
        let strokes = strokes_receiver.await??;

        let widget_flags = self.engine_mut().import_generated_content(strokes);

        self.emit_handle_widget_flags(widget_flags);
        Ok(())
    }

    /// Imports a text.
    ///
    /// `target_pos` is in coordinate space of the doc.
    pub(crate) fn load_in_text(
        &self,
        text: String,
        target_pos: Option<na::Vector2<f64>>,
    ) -> anyhow::Result<()> {
        let pos = target_pos.unwrap_or_else(|| {
            self.engine_ref()
                .camera
                .transform()
                .inverse()
                .transform_point(&na::Point2::from(Stroke::IMPORT_OFFSET_DEFAULT))
                .coords
                .maxs(&na::vector![
                    self.engine_ref().document.x,
                    self.engine_ref().document.y
                ])
        });
        let widget_flags = self.engine_mut().insert_text(text, Some(pos));
        self.emit_handle_widget_flags(widget_flags);
        Ok(())
    }

    /// Deserializes the stroke content and inserts it into the engine.
    ///
    /// The data is usually coming from the clipboard, drop source, etc.
    pub(crate) async fn insert_stroke_content(&self, json_string: String) -> anyhow::Result<()> {
        let (oneshot_sender, oneshot_receiver) =
            oneshot::channel::<anyhow::Result<StrokeContent>>();

        rayon::spawn(move || {
            let result = || -> Result<StrokeContent, anyhow::Error> {
                Ok(serde_json::from_str(&json_string)?)
            };
            if let Err(_data) = oneshot_sender.send(result()) {
                log::error!("sending result to receiver in insert_stroke_content() failed. Receiver already dropped");
            }
        });
        let content = oneshot_receiver.await??;
        let pos = self
            .engine_ref()
            .camera
            .transform()
            .inverse()
            .transform_point(&na::Point2::from(Stroke::IMPORT_OFFSET_DEFAULT))
            .coords
            .maxs(&na::vector![
                self.engine_ref().document.x,
                self.engine_ref().document.y
            ]);

        let widget_flags = self.engine_mut().insert_stroke_content(content, pos);

        self.emit_handle_widget_flags(widget_flags);
        Ok(())
    }

    /// Saves the document to the given file.
    ///
    /// Returns Ok(true) if saved successfully, Ok(false) when a save is already in progress and no file operatiosn were
    /// executed, Err(e) when saving failed in any way.
    pub(crate) async fn save_document_to_file(&self, file: &gio::File) -> anyhow::Result<bool> {
        // skip saving when it is already in progress
        if self.save_in_progress() {
            log::debug!("saving file already in progress");
            return Ok(false);
        }

        let file_path = file.path().ok_or_else(|| {
            anyhow::anyhow!(
                "save_document_to_file() failed, could not get a path for file: {file:?}"
            )
        })?;

        let basename = file.basename().ok_or_else(|| {
            anyhow::anyhow!(
                "save_document_to_file() failed, could not retrieve basename for file: {file:?}"
            )
        })?;

        self.set_save_in_progress(true);

        let rnote_bytes_receiver = self
            .engine_ref()
            .save_as_rnote_bytes(basename.to_string_lossy().to_string());

        let mut skip_set_output_file = false;
        if let Some(current_file_path) = self.output_file().and_then(|f| f.path()) {
            if same_file::is_same_file(current_file_path, file_path).unwrap_or(false) {
                skip_set_output_file = true;
            }
        }

        // this **must** come before actually saving the file to disk,
        // else the event might not be caught by the monitor for new or changed files
        if !skip_set_output_file && !self.recovery_in_progress() {
            self.set_output_file(Some(file.to_owned()));
        }

        self.dismiss_output_file_modified_toast();
        self.set_output_file_expect_write(true);

        let res = async move {
            crate::utils::create_replace_file_future(rnote_bytes_receiver.await??, file).await
        }
        .await;

        if let Err(e) = res {
            self.set_save_in_progress(false);
            if self.recovery_in_progress() {
                self.set_recovery_in_progress(false)
            }

            // If the file operations failed in any way, we make sure to clear the expect_write flag
            // because we can't know for sure if the output_file monitor will be able to.
            self.set_output_file_expect_write(false);
            return Err(e);
        }
        self.update_recovery_file();

        if self.recovery_in_progress() {
            self.set_unsaved_changes_recovery(false);
        } else {
            self.set_unsaved_changes(false);
        }
        self.set_save_in_progress(false);
        if self.recovery_in_progress() {
            self.set_recovery_in_progress(false)
        }

        Ok(true)
    }

    pub(crate) async fn export_doc(
        &self,
        file: &gio::File,
        title: String,
        export_prefs_override: Option<DocExportPrefs>,
    ) -> anyhow::Result<()> {
        let export_bytes = self.engine_ref().export_doc(title, export_prefs_override);

        crate::utils::create_replace_file_future(export_bytes.await??, file).await?;

        Ok(())
    }

    /// Exports document pages
    /// `file_stem_name`: the stem name of the created files. This is extended by an enumeration of the page number and
    /// file extension overwrites existing files with the same name!
    pub(crate) async fn export_doc_pages(
        &self,
        dir: &gio::File,
        file_stem_name: String,
        export_prefs_override: Option<DocPagesExportPrefs>,
    ) -> anyhow::Result<()> {
        let export_prefs =
            export_prefs_override.unwrap_or(self.engine_ref().export_prefs.doc_pages_export_prefs);

        let file_ext = export_prefs.export_format.file_ext();

        let export_bytes = self.engine_ref().export_doc_pages(export_prefs_override);

        if dir.query_file_type(gio::FileQueryInfoFlags::NONE, gio::Cancellable::NONE)
            != gio::FileType::Directory
        {
            return Err(anyhow::anyhow!(
                "export_doc_pages() failed, target is not a directory."
            ));
        }

        let pages_bytes = export_bytes.await??;

        for (i, page_bytes) in pages_bytes.into_iter().enumerate() {
            crate::utils::create_replace_file_future(
                page_bytes,
                &dir.child(
                    &(rnote_engine::utils::doc_pages_files_names(file_stem_name.clone(), i + 1)
                        + "."
                        + &file_ext),
                ),
            )
            .await?;
        }

        Ok(())
    }

    pub(crate) async fn export_selection(
        &self,
        file: &gio::File,
        export_prefs_override: Option<SelectionExportPrefs>,
    ) -> anyhow::Result<()> {
        let export_bytes = self.engine_ref().export_selection(export_prefs_override);

        if let Some(export_bytes) = export_bytes.await?? {
            crate::utils::create_replace_file_future(export_bytes, file).await?;
        }

        Ok(())
    }

    /// exports and writes the engine state as json into the file.
    /// Only for debugging!
    pub(crate) async fn export_engine_state(&self, file: &gio::File) -> anyhow::Result<()> {
        let exported_engine_state = self.engine_ref().export_state_as_json()?;

        crate::utils::create_replace_file_future(exported_engine_state.into_bytes(), file).await?;

        Ok(())
    }

    /// exports and writes the engine config as json into the file.
    /// Only for debugging!
    pub(crate) async fn export_engine_config(&self, file: &gio::File) -> anyhow::Result<()> {
        let exported_engine_config = self.engine_ref().export_engine_config_as_json()?;

        crate::utils::create_replace_file_future(exported_engine_config.into_bytes(), file).await?;

        Ok(())
    }
}<|MERGE_RESOLUTION|>--- conflicted
+++ resolved
@@ -30,7 +30,6 @@
         let engine_snapshot = EngineSnapshot::load_from_rnote_bytes(bytes).await?;
         let widget_flags = self.engine_mut().load_snapshot(engine_snapshot);
 
-<<<<<<< HEAD
         let mut unsaved_changes = false;
         if let Some(meta) = &recovery_metadata {
             self.set_output_file(meta.document_path().map(gio::File::for_path));
@@ -39,14 +38,10 @@
         }
         self.dismiss_output_file_modified_toast();
         self.set_output_file(file_path.map(gio::File::for_path));
+        self.dismiss_output_file_modified_toast();
         self.set_recovery_metadata(recovery_metadata);
 
         self.set_unsaved_changes(unsaved_changes);
-=======
-        self.set_output_file(file_path.map(gio::File::for_path));
-        self.dismiss_output_file_modified_toast();
-        self.set_unsaved_changes(false);
->>>>>>> 08f383fc
         self.set_empty(false);
         Ok(widget_flags)
     }
