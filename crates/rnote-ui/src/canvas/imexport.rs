// Imports
use super::RnCanvas;
use futures::channel::oneshot;
use gtk4::{gio, prelude::*};
use rnote_compose::ext::Vector2Ext;
use rnote_engine::engine::export::{DocExportPrefs, DocPagesExportPrefs, SelectionExportPrefs};
use rnote_engine::engine::{EngineSnapshot, StrokeContent};
use rnote_engine::strokes::resize::ImageSizeOption;
use rnote_engine::strokes::Stroke;
use rnote_engine::WidgetFlags;
use std::ops::Range;
use std::path::Path;

impl RnCanvas {
    /// Load the bytes of a `.rnote` file and imports it into the engine.
    ///
    /// `file_path` is optional but needs to be supplied when the origin file should be tracked.
    ///
    /// The function returns `WidgetFlags` instead of emitting the `handle_signal_flags` signal, because a signal
    /// handler might not yet be connected when this function is called.
    pub(crate) async fn load_in_rnote_bytes<P>(
        &self,
        bytes: Vec<u8>,
        file_path: Option<P>,
    ) -> anyhow::Result<WidgetFlags>
    where
        P: AsRef<Path>,
    {
        let engine_snapshot = EngineSnapshot::load_from_rnote_bytes(bytes).await?;
        let mut widget_flags = self.engine_mut().load_snapshot(engine_snapshot);
        widget_flags |= self
            .engine_mut()
            .set_scale_factor(self.scale_factor() as f64);

        self.set_output_file(file_path.map(gio::File::for_path));
        self.dismiss_output_file_modified_toast();
        self.set_unsaved_changes(false);
        self.set_empty(false);

        Ok(widget_flags)
    }

    /// Reload the engine from the file that is set as origin file.
    ///
    /// If the origin file is set to None, this does nothing and returns an error.
    pub(crate) async fn reload_from_disk(&self) -> anyhow::Result<()> {
        let Some(output_file) = self.output_file() else {
            return Err(anyhow::anyhow!(
                "Failed to reload file from disk, no file path saved."
            ));
        };
        let (bytes, _) = output_file.load_bytes_future().await?;
        let widget_flags = self
            .load_in_rnote_bytes(bytes.to_vec(), output_file.path())
            .await?;
        self.emit_handle_widget_flags(widget_flags);
        Ok(())
    }

    pub(crate) async fn load_in_xopp_bytes(&self, bytes: Vec<u8>) -> anyhow::Result<()> {
        let xopp_import_prefs = self.engine_ref().import_prefs.xopp_import_prefs;
        let engine_snapshot =
            EngineSnapshot::load_from_xopp_bytes(bytes, xopp_import_prefs).await?;
        let widget_flags = self.engine_mut().load_snapshot(engine_snapshot);
        self.emit_handle_widget_flags(widget_flags);

        self.set_output_file(None);
        self.set_unsaved_changes(true);
        self.set_empty(false);
        Ok(())
    }

    /// Loads in bytes from a vector image and imports it.
    ///
    /// `target_pos` is in coordinate space of the doc.
    pub(crate) async fn load_in_vectorimage_bytes(
        &self,
        bytes: Vec<u8>,
        target_pos: Option<na::Vector2<f64>>,
        respect_borders: bool,
    ) -> anyhow::Result<()> {
        let pos = self.determine_stroke_import_pos(target_pos);

        // Splitting the import operation into two parts: a receiver that gets awaited with the content, and
        // the blocking import avoids borrowing the entire engine RefCell while awaiting the content, avoiding panics.
        let vectorimage_receiver =
            self.engine_mut()
                .generate_vectorimage_from_bytes(pos, bytes, respect_borders);
        let vectorimage = vectorimage_receiver.await??;
        let widget_flags = self
            .engine_mut()
            .import_generated_content(vec![(Stroke::VectorImage(vectorimage), None)]);

        self.emit_handle_widget_flags(widget_flags);
        Ok(())
    }

    /// Loads in bytes from a bitmap image and imports it.
    ///
    /// `target_pos` is in coordinate space of the doc.
    pub(crate) async fn load_in_bitmapimage_bytes(
        &self,
        bytes: Vec<u8>,
        target_pos: Option<na::Vector2<f64>>,
        respect_borders: bool,
    ) -> anyhow::Result<()> {
        let pos = self.determine_stroke_import_pos(target_pos);

        let bitmapimage_receiver =
            self.engine_mut()
                .generate_bitmapimage_from_bytes(pos, bytes, respect_borders);
        let bitmapimage = bitmapimage_receiver.await??;
        let widget_flags = self
            .engine_mut()
            .import_generated_content(vec![(Stroke::BitmapImage(bitmapimage), None)]);

        self.emit_handle_widget_flags(widget_flags);
        Ok(())
    }

    /// Loads in bytes from a pdf and imports it.
    ///
    /// `target_pos` is in coordinate space of the doc.
    pub(crate) async fn load_in_pdf_bytes(
        &self,
        bytes: Vec<u8>,
        target_pos: Option<na::Vector2<f64>>,
        page_range: Option<Range<u32>>,
    ) -> anyhow::Result<()> {
        let pos = self.determine_stroke_import_pos(target_pos);

        let strokes_receiver = self
            .engine_mut()
            .generate_pdf_pages_from_bytes(bytes, pos, page_range);
        let strokes = strokes_receiver.await??;
        let widget_flags = self.engine_mut().import_generated_content(strokes);

        self.emit_handle_widget_flags(widget_flags);
        Ok(())
    }

    /// Imports a text.
    ///
    /// `target_pos` is in coordinate space of the doc.
    pub(crate) fn load_in_text(
        &self,
        text: String,
        target_pos: Option<na::Vector2<f64>>,
    ) -> anyhow::Result<()> {
        let pos = self.determine_stroke_import_pos(target_pos);

        let widget_flags = self.engine_mut().insert_text(text, Some(pos));

        self.emit_handle_widget_flags(widget_flags);
        Ok(())
    }

    /// Deserializes the stroke content and inserts it into the engine.
    ///
    /// The data is usually coming from the clipboard, drop source, etc.
    pub(crate) async fn insert_stroke_content(
        &self,
        json_string: String,
<<<<<<< HEAD
        resize: ImageSizeOption,
=======
        target_pos: Option<na::Vector2<f64>>,
>>>>>>> e578ec5a
    ) -> anyhow::Result<()> {
        let (oneshot_sender, oneshot_receiver) =
            oneshot::channel::<anyhow::Result<StrokeContent>>();
        let pos = self.determine_stroke_import_pos(target_pos);

        rayon::spawn(move || {
            let result = || -> Result<StrokeContent, anyhow::Error> {
                Ok(serde_json::from_str(&json_string)?)
            };
            if oneshot_sender.send(result()).is_err() {
                tracing::error!(
                    "Sending result to receiver while inserting stroke content failed. Receiver already dropped."
                );
            }
        });
        let content = oneshot_receiver.await??;

        tracing::debug!("{:?} {:?}", content.bounds(), content.size()); //debug trace to see the size of the imported content
        let widget_flags = self
            .engine_mut()
            .insert_stroke_content(content, pos, resize);

        self.emit_handle_widget_flags(widget_flags);
        Ok(())
    }

    /// Saves the document to the given file.
    ///
    /// Returns Ok(true) if saved successfully, Ok(false) when a save is already in progress and no file operatiosn were
    /// executed, Err(e) when saving failed in any way.
    pub(crate) async fn save_document_to_file(&self, file: &gio::File) -> anyhow::Result<bool> {
        // skip saving when it is already in progress
        if self.save_in_progress() {
            tracing::debug!("Saving file already in progress.");
            return Ok(false);
        }
        let file_path = file
            .path()
            .ok_or_else(|| anyhow::anyhow!("Could not get a path for file: `{file:?}`."))?;
        let basename = file
            .basename()
            .ok_or_else(|| anyhow::anyhow!("Could not retrieve basename for file: `{file:?}`."))?;

        self.set_save_in_progress(true);
        let rnote_bytes_receiver = self
            .engine_ref()
            .save_as_rnote_bytes(basename.to_string_lossy().to_string());

        let mut skip_set_output_file = false;
        if let Some(current_file_path) = self.output_file().and_then(|f| f.path()) {
            if same_file::is_same_file(current_file_path, file_path).unwrap_or(false) {
                skip_set_output_file = true;
            }
        }

        // this **must** come before actually saving the file to disk,
        // else the event might not be caught by the monitor for new or changed files
        if !skip_set_output_file {
            self.set_output_file(Some(file.to_owned()));
        }

        self.dismiss_output_file_modified_toast();
        self.set_output_file_expect_write(true);

        let res = async move {
            crate::utils::create_replace_file_future(rnote_bytes_receiver.await??, file).await
        }
        .await;

        if let Err(e) = res {
            self.set_save_in_progress(false);

            // If the file operations failed in any way, we make sure to clear the expect_write flag
            // because we can't know for sure if the output_file monitor will be able to.
            self.set_output_file_expect_write(false);
            return Err(e);
        }

        self.set_unsaved_changes(false);
        self.set_save_in_progress(false);

        Ok(true)
    }

    pub(crate) async fn export_doc(
        &self,
        file: &gio::File,
        title: String,
        export_prefs_override: Option<DocExportPrefs>,
    ) -> anyhow::Result<()> {
        let export_bytes = self.engine_ref().export_doc(title, export_prefs_override);

        crate::utils::create_replace_file_future(export_bytes.await??, file).await?;

        self.set_last_export_dir(file.parent());

        Ok(())
    }

    /// Exports document pages
    /// `file_stem_name`: the stem name of the created files. This is extended by an enumeration of the page number and
    /// file extension overwrites existing files with the same name!
    pub(crate) async fn export_doc_pages(
        &self,
        dir: &gio::File,
        file_stem_name: String,
        export_prefs_override: Option<DocPagesExportPrefs>,
    ) -> anyhow::Result<()> {
        if dir.query_file_type(gio::FileQueryInfoFlags::NONE, gio::Cancellable::NONE)
            != gio::FileType::Directory
        {
            return Err(anyhow::anyhow!(
                "Supplied target file `{dir:?}` is not a directory."
            ));
        }
        let export_prefs =
            export_prefs_override.unwrap_or(self.engine_ref().export_prefs.doc_pages_export_prefs);
        let file_ext = export_prefs.export_format.file_ext();

        let export_bytes_recv = self.engine_ref().export_doc_pages(export_prefs_override);
        let export_bytes = export_bytes_recv.await??;

        for (i, page_bytes) in export_bytes.into_iter().enumerate() {
            crate::utils::create_replace_file_future(
                page_bytes,
                &dir.child(
                    &(rnote_engine::utils::doc_pages_files_names(file_stem_name.clone(), i + 1)
                        + "."
                        + &file_ext),
                ),
            )
            .await?;
        }

        self.set_last_export_dir(Some(dir.clone()));

        Ok(())
    }

    pub(crate) async fn export_selection(
        &self,
        file: &gio::File,
        export_prefs_override: Option<SelectionExportPrefs>,
    ) -> anyhow::Result<()> {
        let export_bytes = self.engine_ref().export_selection(export_prefs_override);

        if let Some(export_bytes) = export_bytes.await?? {
            crate::utils::create_replace_file_future(export_bytes, file).await?;
        }

        self.set_last_export_dir(file.parent());

        Ok(())
    }

    /// exports and writes the engine state as json into the file.
    /// Only for debugging!
    pub(crate) async fn export_engine_state(&self, file: &gio::File) -> anyhow::Result<()> {
        let exported_engine_state = self.engine_ref().export_state_as_json()?;

        crate::utils::create_replace_file_future(exported_engine_state.into_bytes(), file).await?;

        self.set_last_export_dir(file.parent());

        Ok(())
    }

    /// exports and writes the engine config as json into the file.
    /// Only for debugging!
    pub(crate) async fn export_engine_config(&self, file: &gio::File) -> anyhow::Result<()> {
        let exported_engine_config = self.engine_ref().export_engine_config_as_json()?;

        crate::utils::create_replace_file_future(exported_engine_config.into_bytes(), file).await?;

        self.set_last_export_dir(file.parent());

        Ok(())
    }

    fn determine_stroke_import_pos(
        &self,
        target_pos: Option<na::Vector2<f64>>,
    ) -> na::Vector2<f64> {
        target_pos.unwrap_or_else(|| {
            self.engine_ref()
                .camera
                .transform()
                .inverse()
                .transform_point(&na::Point2::from(Stroke::IMPORT_OFFSET_DEFAULT))
                .coords
                .maxs(&na::vector![
                    self.engine_ref().document.x,
                    self.engine_ref().document.y
                ])
        })
    }
}<|MERGE_RESOLUTION|>--- conflicted
+++ resolved
@@ -161,11 +161,8 @@
     pub(crate) async fn insert_stroke_content(
         &self,
         json_string: String,
-<<<<<<< HEAD
         resize: ImageSizeOption,
-=======
-        target_pos: Option<na::Vector2<f64>>,
->>>>>>> e578ec5a
+        target_pos: Option<na::Vector2<f64>>, // is this used ? To see if everything is okay ...
     ) -> anyhow::Result<()> {
         let (oneshot_sender, oneshot_receiver) =
             oneshot::channel::<anyhow::Result<StrokeContent>>();
