--- conflicted
+++ resolved
@@ -140,13 +140,9 @@
         <file compressed="true">icons/scalable/actions/shapebuilder-line-symbolic.svg</file>
         <file compressed="true">icons/scalable/actions/shapebuilder-polyline-symbolic.svg</file>
         <file compressed="true">icons/scalable/actions/shapebuilder-quadbez-symbolic.svg</file>
-<<<<<<< HEAD
-        <file compressed="true">icons/scalable/actions/shapebuilder-cubbez-symbolic.svg</file>
-        <file compressed="true">icons/scalable/actions/sidebar-reveal-symbolic.svg</file>
-=======
         <file compressed="true">icons/scalable/actions/shapebuilder-quadrantcoordsystem2d-symbolic.svg</file>
         <file compressed="true">icons/scalable/actions/shapebuilder-rectangle-symbolic.svg</file>
->>>>>>> 2d249be8
+        <file compressed="true">icons/scalable/actions/sidebar-reveal-symbolic.svg</file>
         <file compressed="true">icons/scalable/actions/stylus-button-primary-symbolic.svg</file>
         <file compressed="true">icons/scalable/actions/stylus-button-secondary-symbolic.svg</file>
         <file compressed="true">icons/scalable/actions/stylus-button-eraser-symbolic.svg</file>
