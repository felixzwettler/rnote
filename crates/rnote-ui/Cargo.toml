[package]
name = "rnote"
build = "build.rs"
version.workspace = true
edition.workspace = true
rust-version.workspace = true
authors.workspace = true
license.workspace = true
homepage.workspace = true
repository.workspace = true

[dependencies]
rnote-compose = { workspace = true }
rnote-engine = { workspace = true, features = ["ui"] }

log = { workspace = true }
pretty_env_logger = { workspace = true }
anyhow = { workspace = true }
thiserror = { workspace = true }
num-derive = { workspace = true }
num-traits = { workspace = true }
itertools = { workspace = true }
once_cell = { workspace = true }
futures = { workspace = true }
rayon = { workspace = true }
serde = { workspace = true }
serde_json = { workspace = true }
ijson = { workspace = true }
nalgebra = { workspace = true }
parry2d-f64 = { workspace = true }
rand = { workspace = true }
rand_pcg = { workspace = true }
rand_distr = { workspace = true }
base64 = { workspace = true }
regex = { workspace = true }
url = { workspace = true }
fs_extra = { workspace = true }
same-file = { workspace = true }
unicode-segmentation = { workspace = true }
svg = { workspace = true }
image = { workspace = true }
kurbo = { workspace = true }
piet = { workspace = true }
piet-cairo = { workspace = true }
roughr = { workspace = true }
rough_piet = { workspace = true }
cairo-rs = { workspace = true }
poppler-rs = {workspace = true }
gettext-rs = {workspace = true }
gtk4 = { workspace = true }
adw = { workspace = true }
<<<<<<< HEAD
time = { workspace = true }
directories = { workspace = true }
=======
open = { workspace = true }
numeric-sort = {  workspace = true }
>>>>>>> 08f383fc

[build-dependencies]
anyhow = { workspace = true }

[target.'cfg(windows)'.build-dependencies]
winresource = { workspace = true }<|MERGE_RESOLUTION|>--- conflicted
+++ resolved
@@ -49,13 +49,10 @@
 gettext-rs = {workspace = true }
 gtk4 = { workspace = true }
 adw = { workspace = true }
-<<<<<<< HEAD
 time = { workspace = true }
 directories = { workspace = true }
-=======
 open = { workspace = true }
 numeric-sort = {  workspace = true }
->>>>>>> 08f383fc
 
 [build-dependencies]
 anyhow = { workspace = true }
