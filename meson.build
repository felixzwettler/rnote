--- conflicted
+++ resolved
@@ -323,24 +323,12 @@
     app_name,
 )
 
-<<<<<<< HEAD
 gnome.post_install(
     glib_compile_schemas: true,
     gtk_update_icon_cache: true,
     update_desktop_database: true,
     update_mime_database: true,
 )
-=======
-# meson >= 0.64 will include `update-mime-database` in the gnome module.
-# As soon as that is available on supported platforms ( fedora 38, msys2, flatpak gnome platform )
-# the post-install script can be replaced by:
-#gnome.post_install(
-#    glib_compile_schemas: true,
-#    gtk_update_icon_cache: true,
-#    update_desktop_database: true,
-#    update_mime_database: true,
-#)
->>>>>>> 210fd7f2
 
 # Windows installer
 
