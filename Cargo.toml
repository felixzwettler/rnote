[workspace]
members = [
    "crates/rnote-compose",
    "crates/rnote-engine",
    "crates/rnote-cli",
    "crates/rnote-ui",
]
resolver = "2"

[workspace.package]
authors = ["The Rnote Authors"]
edition = "2021"
homepage = "https://rnote.flxzt.net"
license = "GPL-3.0-or-later"
repository = "https://github.com/flxzt/rnote"
rust-version = "1.74"
version = "0.10.2"

[workspace.dependencies]
rnote-compose = { version = "0.10.2", path = "crates/rnote-compose" }
rnote-engine = { version = "0.10.2", path = "crates/rnote-engine" }

adw = { version = "0.6.0", package = "libadwaita", features = ["v1_4"] }
anyhow = "1.0"
approx = "0.5.1"
async-fs = "2.1"
atty = "0.2.14"
base64 = "0.22.1"
cairo-rs = { version = "0.19.4", features = ["v1_18", "png", "svg", "pdf"] }
chrono = "0.4.38"
clap = { version = "4.5", features = ["derive"] }
dialoguer = "0.11.0"
flate2 = "1.0"
fs_extra = "1.3"
futures = "0.3.30"
geo = "0.28.0"
gettext-rs = { version = "0.7.0", features = ["gettext-system"] }
gio = "0.19.5"
glib = "0.19.7"
glib-build-tools = "0.19.0"
gtk4 = { version = "0.8.2", features = ["v4_12"] }
ijson = "0.1.3"
image = "0.25.1"
indicatif = "0.17.8"
ink-stroke-modeler-rs = { git = "https://github.com/flxzt/ink-stroke-modeler-rs", rev = "84d311e9b0d034dcd955a1f353d37f54b2bda70f" }
itertools = "0.13.0"
kurbo = "0.10.4"
librsvg = "2.58.1"
nalgebra = { version = "0.32.5", features = ["serde-serialize"] }
notify-debouncer-full = "0.3.1"
num-derive = "0.4.2"
num-traits = "0.2.19"
numeric-sort = "0.1.1"
once_cell = "1.19"
<<<<<<< HEAD
opener = {version = "0.7.0", features=["reveal"]}
palette = "0.7.5"
parry2d-f64 = { version = "0.13.6", features = ["serde-serialize"] }
=======
open = "5.1"
palette = "0.7.6"
parry2d-f64 = { version = "0.15.1", features = ["serde-serialize"] }
>>>>>>> 96b0a039
path-absolutize = "3.1"
piet = "0.6.2"
piet-cairo = "0.6.2"
rand = "0.8.5"
rand_distr = "0.4.3"
rand_pcg = "0.3.1"
rayon = "1.10"
regex = "1.10"
rodio = { version = "0.18.1", default-features = false, features = [
    "symphonia-wav",
] }
rough_piet = "0.6.0"
roughr = "0.6.0"
roxmltree = "0.20.0"
rstar = "0.12.0"
semver = { version = "1.0", features = ["serde"] }
serde = { version = "1.0", features = ["derive", "rc"] }
serde_json = "1.0"
slotmap = { version = "1.0", features = ["serde"] }
smol = "2.0"
svg = "0.17.0"
thiserror = "1.0"
tracing = "0.1.40"
tracing-subscriber = { version = "0.3.18", features = ["env-filter"] }
unicode-segmentation = "1.11"
url = "2.5"
usvg = "0.42.0"
winresource = "0.1.17"
xmlwriter = "0.1.0"
# Enabling feature > v20_9 causes linker errors on mingw
poppler-rs = { version = "0.23.0", features = ["v20_9"] }

[patch.crates-io]
# once a new piet (current v0.6.2) is released with updated cairo and kurbo deps, this can be removed.
piet = { git = "https://github.com/linebender/piet", rev = "02eb5f0152e893626c43980bf37eeb0ccb1acb46" }
piet-cairo = { git = "https://github.com/linebender/piet", rev = "02eb5f0152e893626c43980bf37eeb0ccb1acb46" }

[profile.dev]
debug = true
opt-level = 2

[profile.release]
codegen-units = 1
lto = "fat"
opt-level = 3
# We want to be able to debug in the release build as well
debug = true<|MERGE_RESOLUTION|>--- conflicted
+++ resolved
@@ -52,15 +52,9 @@
 num-traits = "0.2.19"
 numeric-sort = "0.1.1"
 once_cell = "1.19"
-<<<<<<< HEAD
 opener = {version = "0.7.0", features=["reveal"]}
-palette = "0.7.5"
-parry2d-f64 = { version = "0.13.6", features = ["serde-serialize"] }
-=======
-open = "5.1"
 palette = "0.7.6"
 parry2d-f64 = { version = "0.15.1", features = ["serde-serialize"] }
->>>>>>> 96b0a039
 path-absolutize = "3.1"
 piet = "0.6.2"
 piet-cairo = "0.6.2"
