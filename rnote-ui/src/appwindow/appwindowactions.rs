use super::RnoteAppWindow;
use crate::config;
use crate::{
    app::RnoteApp,
    {dialogs, RnoteCanvas},
};
use rnote_compose::builders::ShapeBuilderType;
use rnote_engine::document::Layout;
use rnote_engine::pens::brush::BrushStyle;
use rnote_engine::pens::eraser::EraserStyle;
use rnote_engine::pens::penholder::PenStyle;
use rnote_engine::pens::selector::SelectorType;
use rnote_engine::pens::shaper::ShaperStyle;
use rnote_engine::pens::tools::ToolsStyle;
use rnote_engine::pens::{brush, selector, shaper, tools};
use rnote_engine::strokes::textstroke::TextAlignment;
use rnote_engine::{render, Camera};

use gettextrs::gettext;
use gtk4::PrintStatus;
use gtk4::{
    gdk, gio, glib, glib::clone, prelude::*, Align, ArrowType, CornerType, PackType, PositionType,
    PrintOperation, PrintOperationAction, Unit,
};

impl RnoteAppWindow {
    /// Boolean actions have no target, and a boolean state. They have a default implementation for the activate signal, which requests the state to be inverted, and the default implementation for change_state, which sets the state to the request.
    /// We generally want to connect to the change_state signal. (but then have to set the state with action.set_state() )
    /// We can then either toggle the state through activating the action, or set the state explicitely through action.change_state(<request>)
    pub fn setup_actions(&self) {
        let action_close_active = gio::SimpleAction::new("close-active", None);
        self.add_action(&action_close_active);
        let action_fullscreen = gio::PropertyAction::new("fullscreen", self, "fullscreened");
        self.add_action(&action_fullscreen);
        let action_about = gio::SimpleAction::new("about", None);
        self.add_action(&action_about);
        let action_keyboard_shortcuts_dialog = gio::SimpleAction::new("keyboard-shortcuts", None);
        self.add_action(&action_keyboard_shortcuts_dialog);
        let action_open_canvasmenu = gio::SimpleAction::new("open-canvasmenu", None);
        self.add_action(&action_open_canvasmenu);
        let action_open_appmenu = gio::SimpleAction::new("open-appmenu", None);
        self.add_action(&action_open_appmenu);
        let action_text_toast =
            gio::SimpleAction::new("text-toast", Some(&glib::VariantType::new("s").unwrap()));
        self.add_action(&action_text_toast);
        let action_error_toast =
            gio::SimpleAction::new("error-toast", Some(&glib::VariantType::new("s").unwrap()));
        self.add_action(&action_error_toast);
        let action_devel_mode =
            gio::SimpleAction::new_stateful("devel-mode", None, &false.to_variant());
        self.add_action(&action_devel_mode);
        let action_devel_menu = gio::SimpleAction::new("devel-menu", None);
        self.add_action(&action_devel_menu);
        let action_visual_debug =
            gio::SimpleAction::new_stateful("visual-debug", None, &false.to_variant());
        self.add_action(&action_visual_debug);
        let action_debug_export_engine_state =
            gio::SimpleAction::new("debug-export-engine-state", None);
        self.add_action(&action_debug_export_engine_state);
        let action_debug_export_engine_config =
            gio::SimpleAction::new("debug-export-engine-config", None);
        self.add_action(&action_debug_export_engine_config);
        let action_righthanded = gio::PropertyAction::new("righthanded", self, "righthanded");
        self.add_action(&action_righthanded);
        let action_touch_drawing =
            gio::PropertyAction::new("touch-drawing", &self.canvas(), "touch-drawing");
        self.add_action(&action_touch_drawing);

        // Engine actions
        let action_pdf_import_width_perc = gio::SimpleAction::new(
            "pdf-import-width-perc",
            Some(&glib::VariantType::new("d").unwrap()),
        );
        self.add_action(&action_pdf_import_width_perc);
        let action_pdf_import_as_vector = gio::SimpleAction::new(
            "pdf-import-as-vector",
            Some(&glib::VariantType::new("b").unwrap()),
        );
        self.add_action(&action_pdf_import_as_vector);
        let action_pen_sounds =
            gio::SimpleAction::new_stateful("pen-sounds", None, &false.to_variant());
        self.add_action(&action_pen_sounds);
        let action_format_borders =
            gio::SimpleAction::new_stateful("format-borders", None, &true.to_variant());
        self.add_action(&action_format_borders);
        let action_doc_layout = gio::SimpleAction::new_stateful(
            "doc-layout",
            Some(&glib::VariantType::new("s").unwrap()),
            &String::from("infinite").to_variant(),
        );
        self.add_action(&action_doc_layout);
        let action_undo_stroke = gio::SimpleAction::new("undo", None);
        self.add_action(&action_undo_stroke);
        let action_redo_stroke = gio::SimpleAction::new("redo", None);
        self.add_action(&action_redo_stroke);
        let action_zoom_reset = gio::SimpleAction::new("zoom-reset", None);
        self.add_action(&action_zoom_reset);
        let action_zoom_fit_width = gio::SimpleAction::new("zoom-fit-width", None);
        self.add_action(&action_zoom_fit_width);
        let action_zoomin = gio::SimpleAction::new("zoom-in", None);
        self.add_action(&action_zoomin);
        let action_zoomout = gio::SimpleAction::new("zoom-out", None);
        self.add_action(&action_zoomout);
        let action_zoom_to_value =
            gio::SimpleAction::new("zoom-to-value", Some(&glib::VariantType::new("d").unwrap()));
        self.add_action(&action_zoom_to_value);
        let action_add_page_to_doc = gio::SimpleAction::new("add-page-to-doc", None);
        self.add_action(&action_add_page_to_doc);
        let action_resize_to_fit_strokes = gio::SimpleAction::new("resize-to-fit-strokes", None);
        self.add_action(&action_resize_to_fit_strokes);
        let action_return_origin_page = gio::SimpleAction::new("return-origin-page", None);
        self.add_action(&action_return_origin_page);

        let action_selection_trash = gio::SimpleAction::new("selection-trash", None);
        self.add_action(&action_selection_trash);
        let action_selection_duplicate = gio::SimpleAction::new("selection-duplicate", None);
        self.add_action(&action_selection_duplicate);
        let action_selection_select_all = gio::SimpleAction::new("selection-select-all", None);
        self.add_action(&action_selection_select_all);
        let action_selection_deselect_all = gio::SimpleAction::new("selection-deselect-all", None);
        self.add_action(&action_selection_deselect_all);
        let action_clear_doc = gio::SimpleAction::new("clear-doc", None);
        self.add_action(&action_clear_doc);
        let action_new_doc = gio::SimpleAction::new("new-doc", None);
        self.add_action(&action_new_doc);
        let action_save_doc = gio::SimpleAction::new("save-doc", None);
        self.add_action(&action_save_doc);
        let action_save_doc_as = gio::SimpleAction::new("save-doc-as", None);
        self.add_action(&action_save_doc_as);
        let action_autosave = gio::PropertyAction::new("autosave", self, "autosave");
        self.add_action(&action_autosave);
        let action_open_doc = gio::SimpleAction::new("open-doc", None);
        self.add_action(&action_open_doc);
        let action_open_workspace = gio::SimpleAction::new("open-workspace", None);
        self.add_action(&action_open_workspace);
        let action_print_doc = gio::SimpleAction::new("print-doc", None);
        self.add_action(&action_print_doc);
        let action_import_file = gio::SimpleAction::new("import-file", None);
        self.add_action(&action_import_file);
        let action_export_selection_as_svg =
            gio::SimpleAction::new("export-selection-as-svg", None);
        self.add_action(&action_export_selection_as_svg);
        let action_export_selection_as_png =
            gio::SimpleAction::new("export-selection-as-png", None);
        self.add_action(&action_export_selection_as_png);
        let action_export_doc_as_svg = gio::SimpleAction::new("export-doc-as-svg", None);
        self.add_action(&action_export_doc_as_svg);
        let action_export_doc_as_pdf = gio::SimpleAction::new("export-doc-as-pdf", None);
        self.add_action(&action_export_doc_as_pdf);
        let action_export_doc_as_xopp = gio::SimpleAction::new("export-doc-as-xopp", None);
        self.add_action(&action_export_doc_as_xopp);
        let action_clipboard_copy = gio::SimpleAction::new("clipboard-copy", None);
        self.add_action(&action_clipboard_copy);
        let action_clipboard_paste = gio::SimpleAction::new("clipboard-paste", None);
        self.add_action(&action_clipboard_paste);
        let action_pen_override = gio::SimpleAction::new(
            "pen-style-override",
            Some(&glib::VariantType::new("s").unwrap()),
        );
        self.add_action(&action_pen_override);
        let action_pen_style =
            gio::SimpleAction::new("pen-style", Some(&glib::VariantType::new("s").unwrap()));
        self.add_action(&action_pen_style);
        let action_brush_style =
            gio::SimpleAction::new("brush-style", Some(&glib::VariantType::new("s").unwrap()));
        self.add_action(&action_brush_style);
        let action_shape_buildertype = gio::SimpleAction::new(
            "shape-buildertype",
            Some(&glib::VariantType::new("s").unwrap()),
        );
        self.add_action(&action_shape_buildertype);
        let action_shaper_style =
            gio::SimpleAction::new("shaper-style", Some(&glib::VariantType::new("s").unwrap()));
        self.add_action(&action_shaper_style);
        let action_eraser_style =
            gio::SimpleAction::new("eraser-style", Some(&glib::VariantType::new("s").unwrap()));
        self.add_action(&action_eraser_style);
        let action_selector_style = gio::SimpleAction::new(
            "selector-style",
            Some(&glib::VariantType::new("s").unwrap()),
        );
        self.add_action(&action_selector_style);
        let action_tool_style =
            gio::SimpleAction::new("tool-style", Some(&glib::VariantType::new("s").unwrap()));
        self.add_action(&action_tool_style);
        let action_refresh_ui_for_engine = gio::SimpleAction::new("refresh-ui-for-engine", None);
        self.add_action(&action_refresh_ui_for_engine);

        // Close active window
        action_close_active.connect_activate(clone!(@weak self as appwindow => move |_, _| {
            appwindow.close();
        }));

        // About Dialog
        action_about.connect_activate(clone!(@weak self as appwindow => move |_, _| {
            dialogs::dialog_about(&appwindow);
        }));

        // Keyboard shortcuts
        action_keyboard_shortcuts_dialog.connect_activate(
            clone!(@weak self as appwindow => move |_action_keyboard_shortcuts_dialog, _parameter| {
                dialogs::dialog_keyboard_shortcuts(&appwindow);
            }),
        );

        // Open Canvas Menu
        action_open_canvasmenu.connect_activate(clone!(@weak self as appwindow => move |_,_| {
            appwindow.mainheader().canvasmenu().popovermenu().popup();
        }));

        // Open App Menu
        action_open_appmenu.connect_activate(clone!(@weak self as appwindow => move |_,_| {
            appwindow.mainheader().appmenu().popovermenu().popup();
        }));

        // Notify with a text toast
        action_text_toast.connect_activate(
            clone!(@weak self as appwindow => move |_action_text_toast, parameter| {
                let text = parameter.unwrap().get::<String>().unwrap();
                let text_notify_toast = adw::Toast::builder().title(text.as_str()).priority(adw::ToastPriority::High).timeout(5).build();

                appwindow.toast_overlay().add_toast(&text_notify_toast);
            }),
        );

        // Error toast
        action_error_toast.connect_activate(
            clone!(@weak self as appwindow => move |_action_error_toast, parameter| {
                let error_text = parameter.unwrap().get::<String>().unwrap();
                log::error!("{}", error_text);
                let error_toast = adw::Toast::builder().title(error_text.as_str()).priority(adw::ToastPriority::High).timeout(0).build();

                appwindow.toast_overlay().add_toast(&error_toast);
            }),
        );

        // Developer mode
        action_devel_mode.connect_activate(
            clone!(@weak self as appwindow, @weak action_devel_menu => move |action_devel_mode, _target| {
                let state = action_devel_mode.state().unwrap().get::<bool>().unwrap();

                // Enable the devel menu action to reveal it in the app menu
                action_devel_menu.set_enabled(!state);

                // If toggled to disable
                if state {
                    log::debug!("disabling visual debugging");
                    appwindow.lookup_action("visual-debug").unwrap().change_state(&false.to_variant());
                }
                action_devel_mode.change_state(&(!state).to_variant());
            }),
        );

        // Developer settings
        // Its enabled state toggles the visibility of the developer setttings menu entry. Is only modified inside action_devel_mode
        action_devel_menu.set_enabled(false);

        // Visual debugging
        action_visual_debug.connect_change_state(
            clone!(@weak self as appwindow => move |action_visual_debug, state_request| {
                let requested_state = state_request.unwrap().get::<bool>().unwrap();


                appwindow.canvas().engine().borrow_mut().visual_debug = requested_state;
                appwindow.canvas().queue_draw();
                action_visual_debug.set_state(&requested_state.to_variant());
            }),
        );

        // Export engine state
        action_debug_export_engine_state.connect_activate(
            clone!(@weak self as appwindow => move |_action_debug_export_engine_state, _target| {
                dialogs::dialog_export_engine_state(&appwindow);
            }),
        );

        // Export engine config
        action_debug_export_engine_config.connect_activate(
            clone!(@weak self as appwindow => move |_action_debug_export_engine_config, _target| {
                dialogs::dialog_export_engine_config(&appwindow);
            }),
        );

        // Doc layout
        action_doc_layout.connect_activate(
            clone!(@weak self as appwindow => move |action_doc_layout, target| {
                let doc_layout = target.unwrap().str().unwrap();

                match doc_layout {
                    "fixed-size" => {
                        appwindow.canvas().engine().borrow_mut().set_doc_layout(Layout::FixedSize);
                        appwindow.canvas_fixedsize_quickactions_revealer().set_reveal_child(true);
                    },
                    "continuous-vertical" => {
                        appwindow.canvas().engine().borrow_mut().set_doc_layout(Layout::ContinuousVertical);
                        appwindow.canvas_fixedsize_quickactions_revealer().set_reveal_child(false);
                    },
                    "infinite" => {
                        appwindow.canvas().engine().borrow_mut().set_doc_layout(Layout::Infinite);
                        appwindow.canvas_fixedsize_quickactions_revealer().set_reveal_child(false);
                    }
                    invalid_str => {
                        log::error!("action doc-layout failed, invalid str: {}", invalid_str);
                        return;
                    }
                }
                appwindow.canvas().update_engine_rendering();

                action_doc_layout.set_state(&doc_layout.to_variant());
            }));

        // Righthanded
        action_righthanded.connect_state_notify(
            clone!(@weak self as appwindow => move |action_righthanded| {
                let current_state = action_righthanded.state().unwrap().get::<bool>().unwrap();

                if current_state {
                    appwindow.flap().set_flap_position(PackType::Start);
                    appwindow.main_grid().remove(&appwindow.sidebar_grid());
                    appwindow.main_grid().remove(&appwindow.sidebar_sep());
                    appwindow.main_grid().remove(&appwindow.narrow_pens_toggles_revealer());
                    appwindow.main_grid().remove(&appwindow.canvas_box());
                    appwindow
                        .main_grid()
                        .attach(&appwindow.sidebar_grid(), 0, 1, 1, 2);
                    appwindow
                        .main_grid()
                        .attach(&appwindow.sidebar_sep(), 1, 1, 1, 2);
                    appwindow
                        .main_grid()
                        .attach(&appwindow.narrow_pens_toggles_revealer(), 2, 1, 1, 1);
                    appwindow
                        .main_grid()
                        .attach(&appwindow.canvas_box(), 2, 2, 1, 1);
                    appwindow.canvas_quickactions_box().set_halign(Align::End);
                    appwindow
                        .mainheader()
                        .appmenu()
                        .righthanded_toggle()
                        .set_active(true);
                    appwindow
                        .mainheader()
                        .headerbar()
                        .remove(&appwindow.mainheader().pens_toggles_squeezer());
                    appwindow
                        .mainheader()
                        .headerbar()
                        .pack_start(&appwindow.mainheader().pens_toggles_squeezer());

                    appwindow
                        .canvas_scroller()
                        .set_window_placement(CornerType::BottomLeft);
                    appwindow
                        .sidebar_scroller()
                        .set_window_placement(CornerType::TopRight);
                    appwindow
                        .settings_panel()
                        .settings_scroller()
                        .set_window_placement(CornerType::TopRight);
                    appwindow
                        .penssidebar()
                        .brush_page()
                        .brushconfig_menubutton()
                        .set_direction(ArrowType::Right);
                    appwindow
                        .penssidebar()
                        .brush_page()
                        .brushstyle_menubutton()
                        .set_direction(ArrowType::Right);
                    appwindow
                        .penssidebar()
                        .brush_page()
                        .colorpicker()
                        .set_property("position", PositionType::Left.to_value());
                    appwindow
                        .penssidebar()
                        .shaper_page()
                        .stroke_colorpicker()
                        .set_property("position", PositionType::Left.to_value());
                    appwindow
                        .penssidebar()
                        .shaper_page()
                        .fill_colorpicker()
                        .set_property("position", PositionType::Left.to_value());
                    appwindow
                        .penssidebar()
                        .shaper_page()
                        .shapeconfig_menubutton()
                        .set_direction(ArrowType::Right);
                    appwindow
                        .penssidebar()
                        .shaper_page()
                        .shapebuildertype_menubutton()
                        .set_direction(ArrowType::Right);
                    appwindow
                        .penssidebar()
                        .typewriter_page()
                        .colorpicker()
                        .set_property("position", PositionType::Left.to_value());
                } else {
                    appwindow.flap().set_flap_position(PackType::End);
                    appwindow.main_grid().remove(&appwindow.canvas_box());
                    appwindow.main_grid().remove(&appwindow.narrow_pens_toggles_revealer());
                    appwindow.main_grid().remove(&appwindow.sidebar_sep());
                    appwindow.main_grid().remove(&appwindow.sidebar_grid());
                    appwindow
                        .main_grid()
                        .attach(&appwindow.canvas_box(), 0, 2, 1, 1);
                    appwindow
                        .main_grid()
                        .attach(&appwindow.narrow_pens_toggles_revealer(), 0, 1, 1, 1);
                    appwindow
                        .main_grid()
                        .attach(&appwindow.sidebar_sep(), 1, 1, 1, 2);
                    appwindow
                        .main_grid()
                        .attach(&appwindow.sidebar_grid(), 2, 1, 1, 2);
                    appwindow.canvas_quickactions_box().set_halign(Align::Start);
                    appwindow
                        .mainheader()
                        .headerbar()
                        .remove(&appwindow.mainheader().pens_toggles_squeezer());
                    appwindow
                        .mainheader()
                        .appmenu()
                        .lefthanded_toggle()
                        .set_active(true);
                    appwindow
                        .mainheader()
                        .headerbar()
                        .pack_end(&appwindow.mainheader().pens_toggles_squeezer());
                    appwindow
                        .canvas_scroller()
                        .set_window_placement(CornerType::BottomRight);
                    appwindow
                        .sidebar_scroller()
                        .set_window_placement(CornerType::TopLeft);
                    appwindow
                        .settings_panel()
                        .settings_scroller()
                        .set_window_placement(CornerType::TopLeft);
                    appwindow
                        .penssidebar()
                        .brush_page()
                        .brushconfig_menubutton()
                        .set_direction(ArrowType::Left);
                    appwindow
                        .penssidebar()
                        .brush_page()
                        .brushstyle_menubutton()
                        .set_direction(ArrowType::Left);
                    appwindow
                        .penssidebar()
                        .brush_page()
                        .colorpicker()
                        .set_property("position", PositionType::Right.to_value());
                    appwindow
                        .penssidebar()
                        .shaper_page()
                        .stroke_colorpicker()
                        .set_property("position", PositionType::Right.to_value());
                    appwindow
                        .penssidebar()
                        .shaper_page()
                        .fill_colorpicker()
                        .set_property("position", PositionType::Right.to_value());
                    appwindow
                        .penssidebar()
                        .shaper_page()
                        .shapeconfig_menubutton()
                        .set_direction(ArrowType::Left);
                    appwindow
                        .penssidebar()
                        .shaper_page()
                        .shapebuildertype_menubutton()
                        .set_direction(ArrowType::Left);
                    appwindow
                        .penssidebar()
                        .typewriter_page()
                        .colorpicker()
                        .set_property("position", PositionType::Right.to_value());
                }
            }),
        );

        // Pdf import width perc
        action_pdf_import_width_perc.connect_activate(
            clone!(@weak self as appwindow => move |_action_pdf_import_width_perc, target| {
                let pdf_import_width_perc = target.unwrap().get::<f64>().unwrap();

                appwindow.canvas().engine().borrow_mut().pdf_import_width_perc = pdf_import_width_perc;

                appwindow.settings_panel().refresh_for_engine(&appwindow);
            }),
        );

        // Pdf import as vector
        action_pdf_import_as_vector.connect_activate(
            clone!(@weak self as appwindow => move |_action_pdf_import_as_vector, target| {
                let pdf_import_as_vector = target.unwrap().get::<bool>().unwrap();

                appwindow.canvas().engine().borrow_mut().pdf_import_as_vector = pdf_import_as_vector;

                appwindow.settings_panel().refresh_for_engine(&appwindow);
            }),
        );

        // Pen sounds
        action_pen_sounds.connect_change_state(
            clone!(@weak self as appwindow => move |action_pen_sounds, state_request| {
                let pen_sounds = state_request.unwrap().get::<bool>().unwrap();

                appwindow.canvas().engine().borrow_mut().set_pen_sounds(pen_sounds);

                action_pen_sounds.set_state(&pen_sounds.to_variant());
            }),
        );

        // Format borders
        action_format_borders.connect_change_state(
            clone!(@weak self as appwindow => move |action_format_borders, state_request| {
                let format_borders = state_request.unwrap().get::<bool>().unwrap();

                appwindow.canvas().engine().borrow_mut().document.format.show_borders = format_borders;
                appwindow.canvas().queue_draw();

                action_format_borders.set_state(&format_borders.to_variant());
            }),
        );

        // Pen style
        action_pen_style.connect_activate(
            clone!(@weak self as appwindow => move |_action_pen_style, target| {
                let pen_style = target.unwrap().str().unwrap();

                let new_pen_style = match pen_style {
                    "brush" => {
                        Some(PenStyle::Brush)
                    }
                    "shaper" => {
                        Some(PenStyle::Shaper)
                    }
                    "typewriter" => {
                        Some(PenStyle::Typewriter)
                    }
                    "eraser" => {
                        Some(PenStyle::Eraser)
                    }
                    "selector" => {
                        Some(PenStyle::Selector)
                    }
                    "tools" => {
                        Some(PenStyle::Tools)
                    }
                    _ => {
                        log::error!("invalid target for action_pen_style, `{}`", pen_style);
                        None
                    }
                };

                if let Some(new_pen_style) = new_pen_style {
                    // don't change the style if the current style with override is already the same (e.g. when switched to from the pen button, not by clicking the pen page)
                    if new_pen_style != appwindow.canvas().engine().borrow().penholder.current_style_w_override() {
                        let mut surface_flags = appwindow.canvas().engine().borrow_mut().change_pen_style(
                            new_pen_style,
                        );
                        surface_flags = surface_flags.merged_with_other(appwindow.canvas().engine().borrow_mut().change_pen_style_override(
                            None,
                        ));

                        appwindow.handle_surface_flags(surface_flags);
                    }
                }
            }),
        );

        // Pen override
        action_pen_override.connect_activate(
            clone!(@weak self as appwindow => move |_action_pen_override, target| {
                let pen_style_override = target.unwrap().str().unwrap();
                log::trace!("pen overwrite activated with target: {}", pen_style_override);

                let new_pen_style_override= match pen_style_override {
                    "brush" => {
                        Some(Some(PenStyle::Brush))
                    }
                    "shaper" => {
                        Some(Some(PenStyle::Shaper))
                    }
                    "typewriter" => {
                        Some(Some(PenStyle::Typewriter))
                    }
                    "eraser" => {
                        Some(Some(PenStyle::Eraser))
                    }
                    "selector" => {
                        Some(Some(PenStyle::Selector))
                    }
                    "tools" => {
                        Some(Some(PenStyle::Tools))
                    }
                    "none" => {
                        Some(None)
                    }
                    _ => {
                        log::error!("invalid target for action_pen_overwrite, `{}`", pen_style_override);
                        None
                    }
                };

                if let Some(new_pen_style_override) = new_pen_style_override {
                    let surface_flags = appwindow.canvas().engine().borrow_mut().change_pen_style_override(
                        new_pen_style_override,
                    );
                    appwindow.handle_surface_flags(surface_flags);
                }
            }),
        );

        // Brush Style
        action_brush_style.connect_activate(
        clone!(@weak self as appwindow => move |_action_brush_style, target| {
            let brush_style = target.unwrap().str().unwrap();

            match brush_style {
                "marker" => {
                    appwindow.canvas().engine().borrow_mut().penholder.brush.style = brush::BrushStyle::Marker;
                    appwindow.canvas().engine().borrow_mut().penholder.brush.smooth_options.stroke_width = appwindow.penssidebar().brush_page().width_spinbutton().value();
                    appwindow.canvas().engine().borrow_mut().penholder.brush.smooth_options.stroke_color = Some(appwindow.penssidebar().brush_page().colorpicker().current_color());
                },
                "solid" => {
                    appwindow.canvas().engine().borrow_mut().penholder.brush.style = brush::BrushStyle::Solid;
                    appwindow.canvas().engine().borrow_mut().penholder.brush.smooth_options.stroke_width = appwindow.penssidebar().brush_page().width_spinbutton().value();
                    appwindow.canvas().engine().borrow_mut().penholder.brush.smooth_options.stroke_color = Some(appwindow.penssidebar().brush_page().colorpicker().current_color());
                },
                "textured" => {
                    appwindow.canvas().engine().borrow_mut().penholder.brush.style = brush::BrushStyle::Textured;
                    appwindow.canvas().engine().borrow_mut().penholder.brush.textured_options.stroke_width = appwindow.penssidebar().brush_page().width_spinbutton().value();
                    appwindow.canvas().engine().borrow_mut().penholder.brush.textured_options.stroke_color = Some(appwindow.penssidebar().brush_page().colorpicker().current_color());
                },
                _ => { log::error!("set invalid state of action `brush-style`")}
            }


            adw::prelude::ActionGroupExt::activate_action(&appwindow, "refresh-ui-for-engine", None);
        }),
        );

        // Shape type
        action_shape_buildertype.connect_activate(
        clone!(@weak self as appwindow => move |_action_shaper_type, target| {
            let shape_type = target.unwrap().str().unwrap();

            match shape_type {
                "line" => {
                    appwindow.canvas().engine().borrow_mut().penholder.shaper.builder_type = ShapeBuilderType::Line;
                },
                "rectangle" => {
                    appwindow.canvas().engine().borrow_mut().penholder.shaper.builder_type = ShapeBuilderType::Rectangle;
                },
                "ellipse" => {
                    appwindow.canvas().engine().borrow_mut().penholder.shaper.builder_type = ShapeBuilderType::Ellipse;
                },
                "fociellipse" => {
                    appwindow.canvas().engine().borrow_mut().penholder.shaper.builder_type = ShapeBuilderType::FociEllipse;
                },
                "quadbez" => {
                    appwindow.canvas().engine().borrow_mut().penholder.shaper.builder_type = ShapeBuilderType::QuadBez;
                },
                "cubbez" => {
                    appwindow.canvas().engine().borrow_mut().penholder.shaper.builder_type = ShapeBuilderType::CubBez;
                },
                _ => { log::error!("set invalid state of action `shape-buildertype`")}
            }


            adw::prelude::ActionGroupExt::activate_action(&appwindow, "refresh-ui-for-engine", None);
        }),
        );

        // Shaper style
        action_shaper_style.connect_activate(
        clone!(@weak self as appwindow => move |_action_shaper_style, target| {
            let shaper_style = target.unwrap().str().unwrap();

            match shaper_style {
                "smooth" => {
                    appwindow.canvas().engine().borrow_mut().penholder.shaper.style = shaper::ShaperStyle::Smooth;
                    appwindow.canvas().engine().borrow_mut().penholder.shaper.smooth_options.stroke_width = appwindow.penssidebar().shaper_page().width_spinbutton().value();
                    appwindow.canvas().engine().borrow_mut().penholder.shaper.smooth_options.stroke_color = Some(appwindow.penssidebar().shaper_page().stroke_colorpicker().current_color());
                    appwindow.canvas().engine().borrow_mut().penholder.shaper.smooth_options.fill_color = Some(appwindow.penssidebar().shaper_page().fill_colorpicker().current_color());
                },
                "rough" => {
                    appwindow.canvas().engine().borrow_mut().penholder.shaper.style = shaper::ShaperStyle::Rough;
                    appwindow.canvas().engine().borrow_mut().penholder.shaper.rough_options.stroke_width = appwindow.penssidebar().shaper_page().width_spinbutton().value();
                    appwindow.canvas().engine().borrow_mut().penholder.shaper.rough_options.stroke_color = Some(appwindow.penssidebar().shaper_page().stroke_colorpicker().current_color());
                    appwindow.canvas().engine().borrow_mut().penholder.shaper.rough_options.fill_color = Some(appwindow.penssidebar().shaper_page().fill_colorpicker().current_color());
                },
                _ => { log::error!("set invalid state of action `shaper-style`")}
            }

            adw::prelude::ActionGroupExt::activate_action(&appwindow, "refresh-ui-for-engine", None);
        }));

        // Eraser Style
        action_eraser_style.connect_activate(
        clone!(@weak self as appwindow => move |_action_eraser_style, target| {
            let eraser_style = target.unwrap().str().unwrap();

            match eraser_style {
                "trash-colliding-strokes" => {
                    appwindow.canvas().engine().borrow_mut().penholder.eraser.style = EraserStyle::TrashCollidingStrokes;
                },
                "split-colliding-strokes" => {
                    appwindow.canvas().engine().borrow_mut().penholder.eraser.style = EraserStyle::SplitCollidingStrokes;
                },
                _ => { log::error!("set invalid state of action `eraser-style`")}
            }

            adw::prelude::ActionGroupExt::activate_action(&appwindow, "refresh-ui-for-engine", None);
        }),
        );

        // Selector Style
        action_selector_style.connect_activate(
        clone!(@weak self as appwindow => move |_action_selector_style, target| {
            let selector_style = target.unwrap().str().unwrap();

            match selector_style {
                "polygon" => {
                    appwindow.canvas().engine().borrow_mut().penholder.selector.style = selector::SelectorType::Polygon;
                },
                "rectangle" => {
                    appwindow.canvas().engine().borrow_mut().penholder.selector.style = selector::SelectorType::Rectangle;
                },
                _ => { log::error!("set invalid state of action `selector-style`")}
            }

            adw::prelude::ActionGroupExt::activate_action(&appwindow, "refresh-ui-for-engine", None);
        }),
        );

        // Tool Style
        action_tool_style.connect_activate(
        clone!(@weak self as appwindow => move |_action_tool_style, target| {
            let tool_style = target.unwrap().str().unwrap();

            match tool_style {
                "verticalspace" => {
                    appwindow.canvas().engine().borrow_mut().penholder.tools.style = tools::ToolsStyle::VerticalSpace;
                },
                "dragproximity" => {
                    appwindow.canvas().engine().borrow_mut().penholder.tools.style = tools::ToolsStyle::DragProximity;
                },
                "offsetcamera" => {
                    appwindow.canvas().engine().borrow_mut().penholder.tools.style = tools::ToolsStyle::OffsetCamera;
                },
                _ => { log::error!("set invalid state of action `tool-style`")}
            }

            adw::prelude::ActionGroupExt::activate_action(&appwindow, "refresh-ui-for-engine", None);
        }),
        );

        // Refresh UI state
        action_refresh_ui_for_engine.connect_activate(
            clone!(
                @weak self as appwindow,
                @strong action_pen_sounds,
                @strong action_doc_layout,
                @strong action_format_borders,
                @strong action_pdf_import_width_perc,
                @strong action_pdf_import_as_vector
                => move |_action_refresh_ui_for_engine, _| {
                // Avoids borrow errors
                let format = appwindow.canvas().engine().borrow().document.format.clone();
                let doc_layout = appwindow.canvas().engine().borrow().doc_layout();
                let pdf_import_as_vector = appwindow.canvas().engine().borrow().pdf_import_as_vector;
                let pdf_import_width_perc = appwindow.canvas().engine().borrow().pdf_import_width_perc;
                let pen_sounds = appwindow.canvas().engine().borrow().pen_sounds();
                let pen_style = appwindow.canvas().engine().borrow().penholder.current_style_w_override();
                let brush = appwindow.canvas().engine().borrow().penholder.brush.clone();
                let typewriter = appwindow.canvas().engine().borrow().penholder.typewriter.clone();
                let eraser = appwindow.canvas().engine().borrow().penholder.eraser.clone();
                let selector = appwindow.canvas().engine().borrow().penholder.selector.clone();
                let tools = appwindow.canvas().engine().borrow().penholder.tools.clone();

                {
                    // Engine
                    let doc_layout = match doc_layout {
                        Layout::FixedSize => "fixed-size",
                        Layout::ContinuousVertical => "continuous-vertical",
                        Layout::Infinite => "infinite",
                    };
                    // we change the state through the actions, because they themselves hold state. ( e.g. used to display tickboxes for boolean actions )
                    action_doc_layout.activate(Some(&doc_layout.to_variant()));
                    action_pdf_import_as_vector.activate(Some(&pdf_import_as_vector.to_variant()));
                    action_pdf_import_width_perc.activate(Some(&pdf_import_width_perc.to_variant()));
                    action_pen_sounds.change_state(&pen_sounds.to_variant());
                    action_format_borders.change_state(&format.show_borders.to_variant());
                }

                // Current pen
                match pen_style {
                    PenStyle::Brush => {
                        appwindow.mainheader().brush_toggle().set_active(true);
                        appwindow.narrow_brush_toggle().set_active(true);
                        appwindow.penssidebar().sidebar_stack().set_visible_child_name("brush_page");
                    }
                    PenStyle::Shaper => {
                        appwindow.mainheader().shaper_toggle().set_active(true);
                        appwindow.narrow_shaper_toggle().set_active(true);
                        appwindow.penssidebar().sidebar_stack().set_visible_child_name("shaper_page");
                    }
                    PenStyle::Typewriter => {
                        appwindow.mainheader().typewriter_toggle().set_active(true);
                        appwindow.narrow_typewriter_toggle().set_active(true);
                        appwindow.penssidebar().sidebar_stack().set_visible_child_name("typewriter_page");
                    }
                    PenStyle::Eraser => {
                        appwindow.mainheader().eraser_toggle().set_active(true);
                        appwindow.narrow_eraser_toggle().set_active(true);
                        appwindow.penssidebar().sidebar_stack().set_visible_child_name("eraser_page");
                    }
                    PenStyle::Selector => {
                        appwindow.mainheader().selector_toggle().set_active(true);
                        appwindow.narrow_selector_toggle().set_active(true);
                        appwindow.penssidebar().sidebar_stack().set_visible_child_name("selector_page");
                    }
                    PenStyle::Tools => {
                        appwindow.mainheader().tools_toggle().set_active(true);
                        appwindow.narrow_tools_toggle().set_active(true);
                        appwindow.penssidebar().sidebar_stack().set_visible_child_name("tools_page");
                    }
                }

                // Brush
                appwindow.penssidebar().brush_page().set_solidstyle_pressure_curve(brush.smooth_options.pressure_curve);
                appwindow.penssidebar().brush_page().texturedstyle_density_spinbutton()
                    .set_value(brush.textured_options.density);
                appwindow.penssidebar().brush_page().texturedstyle_radius_x_spinbutton()
                    .set_value(brush.textured_options.radii[0]);
                appwindow.penssidebar().brush_page().texturedstyle_radius_y_spinbutton()
                    .set_value(brush.textured_options.radii[1]);
                appwindow.penssidebar().brush_page().set_texturedstyle_distribution_variant(brush.textured_options.distribution);
                match brush.style {
                    BrushStyle::Marker => {
                        appwindow.penssidebar().brush_page().brushstyle_listbox().select_row(Some(&appwindow.penssidebar().brush_page().brushstyle_marker_row()));
                        appwindow.penssidebar().brush_page().width_spinbutton().set_value(brush.smooth_options.stroke_width);
                        appwindow.penssidebar().brush_page().colorpicker().set_current_color(brush.smooth_options.stroke_color);
                        appwindow.penssidebar().brush_page().brushstyle_image().set_icon_name(Some("pen-brush-style-marker-symbolic"));
                    },
                    BrushStyle::Solid => {
                        appwindow.penssidebar().brush_page().brushstyle_listbox().select_row(Some(&appwindow.penssidebar().brush_page().brushstyle_solid_row()));
                        appwindow.penssidebar().brush_page().width_spinbutton().set_value(brush.smooth_options.stroke_width);
                        appwindow.penssidebar().brush_page().colorpicker().set_current_color(brush.smooth_options.stroke_color);
                        appwindow.penssidebar().brush_page().brushstyle_image().set_icon_name(Some("pen-brush-style-solid-symbolic"));
                    },
                    BrushStyle::Textured => {
                        appwindow.penssidebar().brush_page().brushstyle_listbox().select_row(Some(&appwindow.penssidebar().brush_page().brushstyle_textured_row()));
                        appwindow.penssidebar().brush_page().width_spinbutton().set_value(brush.textured_options.stroke_width);
                        appwindow.penssidebar().brush_page().colorpicker().set_current_color(brush.textured_options.stroke_color);
                        appwindow.penssidebar().brush_page().brushstyle_image().set_icon_name(Some("pen-brush-style-textured-symbolic"));
                    },
                }

                // Shaper
                {
                    let builder_type = appwindow.canvas().engine().borrow().penholder.shaper.builder_type.clone();
                    let style = appwindow.canvas().engine().borrow().penholder.shaper.style.clone();
                    let rough_options = appwindow.canvas().engine().borrow().penholder.shaper.rough_options.clone();
                    let smooth_options = appwindow.canvas().engine().borrow().penholder.shaper.smooth_options.clone();

                    appwindow.penssidebar().shaper_page()
                        .roughconfig_roughness_spinbutton()
                        .set_value(rough_options.roughness);
                    appwindow.penssidebar().shaper_page()
                        .roughconfig_bowing_spinbutton()
                        .set_value(rough_options.bowing);
                    appwindow.penssidebar().shaper_page()
                        .roughconfig_curvestepcount_spinbutton()
                        .set_value(rough_options.curve_stepcount);
                    appwindow.penssidebar().shaper_page()
                        .roughconfig_multistroke_switch()
                        .set_active(!rough_options.disable_multistroke);

                    match builder_type {
                        ShapeBuilderType::Line => {
                            appwindow.penssidebar().shaper_page().shapebuildertype_listbox().select_row(Some(&appwindow.penssidebar().shaper_page().shapebuildertype_line_row()));
                            appwindow.penssidebar().shaper_page().shapebuildertype_image().set_icon_name(Some("shape-line-symbolic"));
                        }
                        ShapeBuilderType::Rectangle => {
                            appwindow.penssidebar().shaper_page().shapebuildertype_listbox().select_row(Some(&appwindow.penssidebar().shaper_page().shapebuildertype_rectangle_row()));
                            appwindow.penssidebar().shaper_page().shapebuildertype_image().set_icon_name(Some("shape-rectangle-symbolic"));
                        }
                        ShapeBuilderType::Ellipse => {
                            appwindow.penssidebar().shaper_page().shapebuildertype_listbox().select_row(Some(&appwindow.penssidebar().shaper_page().shapebuildertype_ellipse_row()));
                            appwindow.penssidebar().shaper_page().shapebuildertype_image().set_icon_name(Some("shape-ellipse-symbolic"));
                        }
                        ShapeBuilderType::FociEllipse => {
                            appwindow.penssidebar().shaper_page().shapebuildertype_listbox().select_row(Some(&appwindow.penssidebar().shaper_page().shapebuildertype_fociellipse_row()));
                            appwindow.penssidebar().shaper_page().shapebuildertype_image().set_icon_name(Some("shape-fociellipse-symbolic"));
                        }
                        ShapeBuilderType::QuadBez => {
                            appwindow.penssidebar().shaper_page().shapebuildertype_listbox().select_row(Some(&appwindow.penssidebar().shaper_page().shapebuildertype_quadbez_row()));
                            appwindow.penssidebar().shaper_page().shapebuildertype_image().set_icon_name(Some("shape-quadbez-symbolic"));
                        }
                        ShapeBuilderType::CubBez => {
                            appwindow.penssidebar().shaper_page().shapebuildertype_listbox().select_row(Some(&appwindow.penssidebar().shaper_page().shapebuildertype_cubbez_row()));
                            appwindow.penssidebar().shaper_page().shapebuildertype_image().set_icon_name(Some("shape-cubbez-symbolic"));
                        }
                    }

                    match style {
                        ShaperStyle::Smooth => {
                            appwindow.penssidebar().shaper_page().shaperstyle_listbox().select_row(Some(&appwindow.penssidebar().shaper_page().shaperstyle_smooth_row()));
                            appwindow.penssidebar().shaper_page().width_spinbutton().set_value(smooth_options.stroke_width);
                            appwindow.penssidebar().shaper_page().stroke_colorpicker().set_current_color(smooth_options.stroke_color);
                            appwindow.penssidebar().shaper_page().fill_colorpicker().set_current_color(smooth_options.fill_color);
                            appwindow.penssidebar().shaper_page().shaperstyle_image().set_icon_name(Some("pen-shaper-style-smooth-symbolic"));
                        },
                        ShaperStyle::Rough => {
                            appwindow.penssidebar().shaper_page().shaperstyle_listbox().select_row(Some(&appwindow.penssidebar().shaper_page().shaperstyle_rough_row()));
                            appwindow.penssidebar().shaper_page().width_spinbutton().set_value(rough_options.stroke_width);
                            appwindow.penssidebar().shaper_page().stroke_colorpicker().set_current_color(rough_options.stroke_color);
                            appwindow.penssidebar().shaper_page().fill_colorpicker().set_current_color(rough_options.fill_color);
                            appwindow.penssidebar().shaper_page().shaperstyle_image().set_icon_name(Some("pen-shaper-style-rough-symbolic"));
                        },
                    }
                }

                // Typewriter
                appwindow.penssidebar().typewriter_page().fontchooser().set_font_desc(&typewriter.text_style.extract_pango_font_desc());
                appwindow.penssidebar().typewriter_page().font_size_spinbutton().set_value(typewriter.text_style.font_size);
                appwindow.penssidebar().typewriter_page().colorpicker().set_current_color(Some(typewriter.text_style.color));
                match typewriter.text_style.alignment {
                    TextAlignment::Start => appwindow.penssidebar().typewriter_page().text_align_start_togglebutton().set_active(true),
                    TextAlignment::Center => appwindow.penssidebar().typewriter_page().text_align_center_togglebutton().set_active(true),
                    TextAlignment::End => appwindow.penssidebar().typewriter_page().text_align_end_togglebutton().set_active(true),
                    TextAlignment::Fill => appwindow.penssidebar().typewriter_page().text_align_fill_togglebutton().set_active(true),
                }

                // Eraser
                appwindow.penssidebar().eraser_page().width_spinbutton().set_value(eraser.width);
                match eraser.style {
                    EraserStyle::TrashCollidingStrokes => appwindow.penssidebar().eraser_page().eraserstyle_trash_colliding_strokes_toggle().set_active(true),
                    EraserStyle::SplitCollidingStrokes => appwindow.penssidebar().eraser_page().eraserstyle_split_colliding_strokes_toggle().set_active(true),
                }

                // Selector
                match selector.style {
                    SelectorType::Polygon => appwindow.penssidebar().selector_page().selectorstyle_polygon_toggle().set_active(true),
                    SelectorType::Rectangle => appwindow.penssidebar().selector_page().selectorstyle_rect_toggle().set_active(true),
                }
                appwindow.penssidebar().selector_page().resize_lock_aspectratio_togglebutton().set_active(selector.resize_lock_aspectratio);

                // Tools
                match tools.style {
                    ToolsStyle::VerticalSpace => appwindow.penssidebar().tools_page().toolstyle_verticalspace_toggle().set_active(true),
                    ToolsStyle::DragProximity => appwindow.penssidebar().tools_page().toolstyle_dragproximity_toggle().set_active(true),
                    ToolsStyle::OffsetCamera => appwindow.penssidebar().tools_page().toolstyle_offsetcamera_toggle().set_active(true),
                }

                // Settings panel
                appwindow.settings_panel().refresh_for_engine(&appwindow);
            }),
        );

        // Trash Selection
        action_selection_trash.connect_activate(
            clone!(@weak self as appwindow => move |_action_selection_trash, _| {
                let surface_flags = appwindow.canvas().engine().borrow_mut().record();
                appwindow.handle_surface_flags(surface_flags);

                let selection_keys = appwindow.canvas().engine().borrow().store.selection_keys_as_rendered();
                appwindow.canvas().engine().borrow_mut().store.set_trashed_keys(&selection_keys, true);

                appwindow.canvas().engine().borrow_mut().resize_autoexpand();
                appwindow.canvas().engine().borrow_mut().update_pens_states();
                appwindow.canvas().update_engine_rendering();
            }),
        );

        // Duplicate Selection
        action_selection_duplicate.connect_activate(
            clone!(@weak self as appwindow => move |_action_selection_duplicate, _| {
                let surface_flags = appwindow.canvas().engine().borrow_mut().record();
                appwindow.handle_surface_flags(surface_flags);

                let new_selected = appwindow.canvas().engine().borrow_mut().store.duplicate_selection();
                appwindow.canvas().engine().borrow_mut().store.update_geometry_for_strokes(&new_selected);


                appwindow.canvas().engine().borrow_mut().resize_autoexpand();
                appwindow.canvas().engine().borrow_mut().update_pens_states();
                appwindow.canvas().update_engine_rendering();
            }),
        );

        // select all strokes
        action_selection_select_all.connect_activate(
            clone!(@weak self as appwindow => move |_action_selection_select_all, _| {
                let surface_flags = appwindow.canvas().engine().borrow_mut().record();
                appwindow.handle_surface_flags(surface_flags);

                let all_strokes = appwindow.canvas().engine().borrow().store.stroke_keys_as_rendered();
                appwindow.canvas().engine().borrow_mut().store.set_selected_keys(&all_strokes, true);

                let surface_flags = appwindow.canvas().engine().borrow_mut().change_pen_style(PenStyle::Selector);
                appwindow.handle_surface_flags(surface_flags);

                appwindow.canvas().engine().borrow_mut().resize_autoexpand();
                appwindow.canvas().engine().borrow_mut().update_pens_states();
                appwindow.canvas().update_engine_rendering();
            }),
        );

        // deselect all strokes
        action_selection_deselect_all.connect_activate(
            clone!(@weak self as appwindow => move |_action_selection_deselect_all, _| {
                let surface_flags = appwindow.canvas().engine().borrow_mut().record();
                appwindow.handle_surface_flags(surface_flags);

                let all_strokes = appwindow.canvas().engine().borrow().store.selection_keys_as_rendered();
                appwindow.canvas().engine().borrow_mut().store.set_selected_keys(&all_strokes, false);

                appwindow.canvas().engine().borrow_mut().resize_autoexpand();
                appwindow.canvas().engine().borrow_mut().update_pens_states();
                appwindow.canvas().update_engine_rendering();
            }),
        );

        // Clear doc
        action_clear_doc.connect_activate(clone!(@weak self as appwindow => move |_, _| {
            dialogs::dialog_clear_doc(&appwindow);
        }));

        // Undo stroke
        action_undo_stroke.connect_activate(clone!(@weak self as appwindow => move |_,_| {
            let surface_flags =appwindow.canvas().engine().borrow_mut().undo();
            appwindow.handle_surface_flags(surface_flags);

            appwindow.canvas().update_engine_rendering();
        }));

        // Redo stroke
        action_redo_stroke.connect_activate(clone!(@weak self as appwindow => move |_,_| {
            let surface_flags =appwindow.canvas().engine().borrow_mut().redo();
            appwindow.handle_surface_flags(surface_flags);

            appwindow.canvas().update_engine_rendering();
        }));

        // Zoom reset
        action_zoom_reset.connect_activate(clone!(@weak self as appwindow => move |_,_| {
            let new_zoom = Camera::ZOOM_DEFAULT;

            let current_doc_center = appwindow.canvas().current_center_on_doc();
            adw::prelude::ActionGroupExt::activate_action(&appwindow, "zoom-to-value", Some(&new_zoom.to_variant()));
            appwindow.canvas().center_around_coord_on_doc(current_doc_center);
        }));

        // Zoom fit to width
        action_zoom_fit_width.connect_activate(clone!(@weak self as appwindow => move |_,_| {
            let mut new_zoom = appwindow.canvas().engine().borrow().camera.total_zoom();

            for _ in 0..2 {
                new_zoom = f64::from(appwindow.canvas_scroller().width()) / appwindow.canvas().engine().borrow().document.format.width as f64;
            }

            let current_doc_center = appwindow.canvas().current_center_on_doc();
            adw::prelude::ActionGroupExt::activate_action(&appwindow, "zoom-to-value", Some(&new_zoom.to_variant()));
            appwindow.canvas().center_around_coord_on_doc(current_doc_center);
        }));

        // Zoom in
        action_zoomin.connect_activate(clone!(@weak self as appwindow => move |_,_| {
            let new_zoom = appwindow.canvas().engine().borrow().camera.total_zoom() * (1.0 + RnoteCanvas::ZOOM_STEP);

            let current_doc_center = appwindow.canvas().current_center_on_doc();
            adw::prelude::ActionGroupExt::activate_action(&appwindow, "zoom-to-value", Some(&new_zoom.to_variant()));
            appwindow.canvas().center_around_coord_on_doc(current_doc_center);
        }));

        // Zoom out
        action_zoomout.connect_activate(clone!(@weak self as appwindow => move |_,_| {
            let new_zoom = appwindow.canvas().engine().borrow().camera.total_zoom() * (1.0 - RnoteCanvas::ZOOM_STEP);

            let current_doc_center = appwindow.canvas().current_center_on_doc();
            adw::prelude::ActionGroupExt::activate_action(&appwindow, "zoom-to-value", Some(&new_zoom.to_variant()));
            appwindow.canvas().center_around_coord_on_doc(current_doc_center);
        }));

        // Zoom to value
        action_zoom_to_value.connect_activate(
            clone!(@weak self as appwindow => move |_action_zoom_to_value, target| {
                let new_zoom = target.unwrap().get::<f64>().unwrap().clamp(Camera::ZOOM_MIN, Camera::ZOOM_MAX);

                appwindow.canvas().zoom_temporarily_then_scale_to_after_timeout(new_zoom, RnoteCanvas::ZOOM_TIMEOUT_TIME);

                appwindow.mainheader().canvasmenu().zoomreset_button().set_label(format!("{:.0}%", (100.0 * new_zoom).round()).as_str());
            }));

        // Add page to doc in fixed size mode
        action_add_page_to_doc.connect_activate(
            clone!(@weak self as appwindow => move |_action_add_page_to_doc, _target| {
            let format_height = appwindow.canvas().engine().borrow().document.format.height;
            let new_doc_height = appwindow.canvas().engine().borrow().document.height + format_height;
            appwindow.canvas().engine().borrow_mut().document.height = new_doc_height;

            appwindow.canvas().update_engine_rendering();
        }));

        // Resize to fit strokes
        action_resize_to_fit_strokes.connect_activate(
            clone!(@weak self as appwindow => move |_action_resize_to_fit_strokes, _target| {
                appwindow.canvas().engine().borrow_mut().resize_to_fit_strokes();

                appwindow.canvas().update_engine_rendering();
            }),
        );

        // Return to the origin page
        action_return_origin_page.connect_activate(clone!(@weak self as appwindow => move |_,_| {
            appwindow.canvas().return_to_origin_page();

            appwindow.canvas().engine().borrow_mut().resize_autoexpand();
            appwindow.canvas().update_engine_rendering();
        }));

        // New doc
        action_new_doc.connect_activate(clone!(@weak self as appwindow => move |_, _| {
            dialogs::dialog_new_doc(&appwindow);
        }));

        // Open workspace
        action_open_workspace.connect_activate(clone!(@weak self as appwindow => move |_, _| {
            dialogs::dialog_open_workspace(&appwindow);
        }));

        // Open doc
        action_open_doc.connect_activate(clone!(@weak self as appwindow => move |_, _| {
            dialogs::dialog_open_doc(&appwindow);
        }));

        // Save doc
        action_save_doc.connect_activate(clone!(@weak self as appwindow => move |_, _| {
            if appwindow.canvas().output_file().is_none() {
                dialogs::dialog_save_doc_as(&appwindow);
            }

            // check again if a file was selected from the dialog
            if let Some(output_file) = appwindow.canvas().output_file() {
                glib::MainContext::default().spawn_local(clone!(@strong appwindow => async move {
                    appwindow.start_pulsing_canvas_progressbar();

                    if let Err(e) = appwindow.save_document_to_file(&output_file).await {
                        appwindow.canvas().set_output_file(None);

                        log::error!("saving document failed with error `{}`", e);
                        adw::prelude::ActionGroupExt::activate_action(&appwindow, "error-toast", Some(&gettext("Saving document failed.").to_variant()));
                    }

                    appwindow.finish_canvas_progressbar();
                }));
                // No success toast on saving without dialog, success is already indicated in the header title
            }
        }));

        // Save doc as
        action_save_doc_as.connect_activate(clone!(@weak self as appwindow => move |_, _| {
            dialogs::dialog_save_doc_as(&appwindow);
        }));

        // Print doc
        action_print_doc.connect_activate(clone!(@weak self as appwindow => move |_, _| {
            let pages_bounds = appwindow.canvas().engine().borrow().pages_bounds_w_content();
            let n_pages = pages_bounds.len();

            if n_pages == 0 {
                log::debug!("printing aborted, no pages with content.");
                return;
            }

            appwindow.start_pulsing_canvas_progressbar();

            let print_op = PrintOperation::builder()
                .unit(Unit::None)
                .build();

            print_op.connect_begin_print(clone!(@weak appwindow => move |print_op, _print_cx| {
                print_op.set_n_pages(n_pages as i32);
            }));


            print_op.connect_draw_page(clone!(@weak appwindow => move |_print_op, print_cx, page_nr| {
                let cx = print_cx.cairo_context();

                if let Err(e) = || -> anyhow::Result<()> {
                    let print_zoom = {
                        let width_scale = print_cx.width() / appwindow.canvas().engine().borrow().document.format.width;
                        let height_scale = print_cx.height() / appwindow.canvas().engine().borrow().document.format.height;
                        width_scale.min(height_scale)
                    };

                    let page_bounds = pages_bounds[page_nr as usize];
                    let page_svg = appwindow.canvas().engine().borrow().gen_doc_svg_with_viewport(page_bounds, true)?;

                    cx.scale(print_zoom, print_zoom);

                    cx.rectangle(
                        page_svg.bounds.mins[0],
                        page_svg.bounds.mins[1],
                        page_svg.bounds.extents()[0],
                        page_svg.bounds.extents()[1]
                    );
                    cx.clip();

                    render::Svg::draw_svgs_to_cairo_context(&[page_svg], page_bounds, &cx)?;

                    Ok(())
                }() {
                    log::error!("draw_page() failed while printing page: {}, Err {}", page_nr, e);
                }
            }));

            print_op.connect_status_changed(clone!(@weak appwindow => move |print_op| {
                log::debug!("{:?}", print_op.status());
                match print_op.status() {
                    PrintStatus::Finished => {
                        adw::prelude::ActionGroupExt::activate_action(&appwindow, "text-toast", Some(&gettext("Printed document successfully").to_variant()));
                    }
                    _ => {}
                }
            }));

            // Run the print op
            if let Err(e) = print_op.run(PrintOperationAction::PrintDialog, Some(&appwindow)){
                log::error!("print_op.run() failed with Err, {}", e);
                adw::prelude::ActionGroupExt::activate_action(&appwindow, "error-toast", Some(&gettext("Printing document failed").to_variant()));
            }

            appwindow.finish_canvas_progressbar();
        }));

        // Import
        action_import_file.connect_activate(clone!(@weak self as appwindow => move |_,_| {
            dialogs::dialog_import_file(&appwindow);
        }));

        // Export selection as SVG
        action_export_selection_as_svg.connect_activate(
            clone!(@weak self as appwindow => move |_,_| {
                dialogs::dialog_export_selection_as_svg(&appwindow);
            }),
        );

        // Export selection as PNG
        action_export_selection_as_png.connect_activate(
            clone!(@weak self as appwindow => move |_,_| {
                dialogs::dialog_export_selection_as_png(&appwindow);
            }),
        );

        // Export document as SVG
        action_export_doc_as_svg.connect_activate(clone!(@weak self as appwindow => move |_,_| {
            dialogs::dialog_export_doc_as_svg(&appwindow);
        }));

        // Export document as PDF
        action_export_doc_as_pdf.connect_activate(clone!(@weak self as appwindow => move |_,_| {
            dialogs::dialog_export_doc_as_pdf(&appwindow);
        }));

        // Export document as Xopp
        action_export_doc_as_xopp.connect_activate(clone!(@weak self as appwindow => move |_,_| {
            dialogs::dialog_export_doc_as_xopp(&appwindow);
        }));

        // Clipboard copy
        action_clipboard_copy.connect_activate(clone!(@weak self as appwindow => move |_, _| {
        match appwindow.canvas().engine().borrow().fetch_clipboard_content() {
            Ok(Some((data, mime_type))) => {
                //log::debug!("set clipboard with content, mime-type: {}", mime_type);

                let svg_content_provider = gdk::ContentProvider::for_bytes(mime_type.as_str(), &glib::Bytes::from_owned(data));

                if let Err(e) = appwindow.clipboard().set_content(Some(&svg_content_provider)) {
                    log::error!("clipboard set_content() failed in clipboard-copy action, Err {}", e);
                }
            }
            Ok(None) => {
                log::debug!("can't copy into clipboard. Is empty");
            }
            Err(e) => {
                log::error!("fetch_clipboard_content() failed in clipboard-copy action, Err {}", e);
            }
        }
    }));

        // Clipboard paste as selection
        action_clipboard_paste.connect_activate(clone!(@weak self as appwindow => move |_, _| {
            let content_formats = appwindow.clipboard().formats();

            // Order matters here, we want to go from specific -> generic, mostly because `text/plain` is contained in many text based formats
            if content_formats.contain_mime_type("image/svg+xml") {
                glib::MainContext::default().spawn_local(clone!(@strong appwindow => async move {
                    match appwindow.clipboard().read_text_future().await {
                        Ok(Some(text)) => {
                                if let Err(e) = appwindow.load_in_vectorimage_bytes(text.as_bytes().to_vec(), None).await {
                                    log::error!("failed to paste clipboard as vector image, load_in_vectorimage_bytes() returned Err, {}", e);
                                };
                        }
                        Ok(None) => {}
                        Err(e) => {
                            log::error!("failed to paste clipboard as vector image, read_text() failed with Err {}", e);

                        }
                    }
                }));
            } else if content_formats.contain_mime_type("text/uri-list") {
                glib::MainContext::default().spawn_local(clone!(@strong appwindow => async move {
                    match appwindow.clipboard().read_text_future().await {
                        Ok(Some(text)) => {
                            let path = std::path::Path::new(text.as_str());

                            if path.exists() {
                                appwindow.open_file_w_dialogs(&gio::File::for_path(&path), None);
                            }
                        }
                        Ok(None) => {}
                        Err(e) => {
                            log::error!("failed to paste clipboard from path, read_text() failed with Err {}", e);

                        }
                    }
                }));
<<<<<<< HEAD
            } else if content_formats.contain_mime_type("image/png") {
                glib::MainContext::default().spawn_local(clone!(@strong appwindow => async move {
                    match appwindow.clipboard().read_texture_future().await {
                        Ok(Some(texture)) => {
                            if let Err(e) = appwindow.load_in_bitmapimage_bytes(texture.save_to_png_bytes().to_vec(), None).await {
                                log::error!("failed to paste clipboard as png image, load_in_bitmapimage_bytes() returned Err {}", e);
                            };
                        }
                        Ok(None) => {}
                        Err(e) => {
                            log::error!("failed to paste clipboard as png image, read_texture_future() failed with Err {}", e);
=======
            } else if content_formats.contain_mime_type("text/plain") || content_formats.contain_mime_type("text/plain;charset=utf-8"){
                glib::MainContext::default().spawn_local(clone!(@strong appwindow => async move {
                    match appwindow.clipboard().read_text_future().await {
                        Ok(Some(text)) => {
                            let surface_flags = appwindow.canvas().engine().borrow_mut().paste_clipboard_content(
                                text.as_bytes(),
                                content_formats.mime_types().into_iter().map(|mime_type| String::from(mime_type)).collect::<Vec<String>>()
                            );
                            appwindow.handle_surface_flags(surface_flags);
                        }
                        Ok(None) => {}
                        Err(e) => {
                            log::error!("failed to paste clipboard text, read_text() failed with Err {}", e);

>>>>>>> 4c0dad0d
                        }
                    }
                }));
            } else {
                log::debug!("failed to paste clipboard, unsupported mime-types: {:?}", content_formats.mime_types());
            }
        }));
    }

    pub fn setup_action_accels(&self) {
        let app = self.application().unwrap().downcast::<RnoteApp>().unwrap();

        app.set_accels_for_action("win.close-active", &["<Ctrl>w"]);
        app.set_accels_for_action("win.fullscreen", &["F11"]);
        app.set_accels_for_action("win.keyboard-shortcuts", &["<Ctrl>question"]);
        app.set_accels_for_action("win.open-canvasmenu", &["F9"]);
        app.set_accels_for_action("win.open-appmenu", &["F10"]);
        app.set_accels_for_action("win.new-doc", &["<Ctrl>n"]);
        app.set_accels_for_action("win.open-doc", &["<Ctrl>o"]);
        app.set_accels_for_action("win.save-doc", &["<Ctrl>s"]);
        app.set_accels_for_action("win.save-doc-as", &["<Ctrl><Shift>s"]);
        app.set_accels_for_action("win.clear-doc", &["<Ctrl>l"]);
        app.set_accels_for_action("win.print-doc", &["<Ctrl>p"]);
        app.set_accels_for_action("win.import-file", &["<Ctrl>i"]);
        app.set_accels_for_action("win.undo", &["<Ctrl>z"]);
        app.set_accels_for_action("win.redo", &["<Ctrl><Shift>z"]);
        app.set_accels_for_action("win.clipboard-copy", &["<Ctrl>c"]);
        app.set_accels_for_action("win.clipboard-paste", &["<Ctrl>v"]);

        // shortcuts for devel builds
        if config::PROFILE.to_lowercase().as_str() == "devel" {
            app.set_accels_for_action("win.visual-debug", &["<Ctrl><Shift>v"]);
        }
    }
}<|MERGE_RESOLUTION|>--- conflicted
+++ resolved
@@ -1335,7 +1335,6 @@
                         }
                     }
                 }));
-<<<<<<< HEAD
             } else if content_formats.contain_mime_type("image/png") {
                 glib::MainContext::default().spawn_local(clone!(@strong appwindow => async move {
                     match appwindow.clipboard().read_texture_future().await {
@@ -1347,7 +1346,9 @@
                         Ok(None) => {}
                         Err(e) => {
                             log::error!("failed to paste clipboard as png image, read_texture_future() failed with Err {}", e);
-=======
+                        }
+                    };
+                }));
             } else if content_formats.contain_mime_type("text/plain") || content_formats.contain_mime_type("text/plain;charset=utf-8"){
                 glib::MainContext::default().spawn_local(clone!(@strong appwindow => async move {
                     match appwindow.clipboard().read_text_future().await {
@@ -1362,7 +1363,6 @@
                         Err(e) => {
                             log::error!("failed to paste clipboard text, read_text() failed with Err {}", e);
 
->>>>>>> 4c0dad0d
                         }
                     }
                 }));
