// Modules
mod canvaslayout;
pub(crate) mod imexport;
mod input;

// Re-exports
pub(crate) use canvaslayout::RnCanvasLayout;

// Imports
use crate::RnCanvasWrapper;
use crate::{config, RnAppWindow};
use futures::StreamExt;
use gettextrs::gettext;
use gtk4::{
    gdk, gio, glib, glib::clone, graphene, prelude::*, subclass::prelude::*, AccessibleRole,
    Adjustment, DropTarget, EventControllerKey, EventControllerLegacy, IMMulticontext, Inhibit,
    PropagationPhase, Scrollable, ScrollablePolicy, Widget,
};
use once_cell::sync::Lazy;
use p2d::bounding_volume::Aabb;
use rnote_compose::helpers::AabbHelpers;
use rnote_compose::penevents::PenState;
use rnote_engine::utils::GrapheneRectHelpers;
use rnote_engine::Document;
use rnote_engine::{RnoteEngine, WidgetFlags};
use std::cell::{Cell, RefCell};
use std::rc::Rc;
use std::time::{Duration, Instant};

#[derive(Clone, Debug, PartialEq, Eq, PartialOrd, Ord, glib::Boxed)]
#[boxed_type(name = "WidgetFlagsBoxed")]
struct WidgetFlagsBoxed(WidgetFlags);

#[derive(Debug, Default)]
pub(crate) struct Handlers {
    pub(crate) hadjustment: Option<glib::SignalHandlerId>,
    pub(crate) vadjustment: Option<glib::SignalHandlerId>,
    pub(crate) zoom_timeout: Option<glib::SourceId>,
    pub(crate) tab_page_output_file: Option<glib::Binding>,
    pub(crate) tab_page_unsaved_changes: Option<glib::Binding>,
    pub(crate) appwindow_output_file: Option<glib::SignalHandlerId>,
    pub(crate) appwindow_scalefactor: Option<glib::SignalHandlerId>,
    pub(crate) appwindow_unsaved_changes: Option<glib::SignalHandlerId>,
    pub(crate) appwindow_touch_drawing: Option<glib::Binding>,
    pub(crate) appwindow_show_drawing_cursor: Option<glib::Binding>,
    pub(crate) appwindow_regular_cursor: Option<glib::Binding>,
    pub(crate) appwindow_drawing_cursor: Option<glib::Binding>,
    pub(crate) appwindow_drop_target: Option<glib::SignalHandlerId>,
    pub(crate) appwindow_zoom_changed: Option<glib::SignalHandlerId>,
    pub(crate) appwindow_handle_widget_flags: Option<glib::SignalHandlerId>,
}

mod imp {
    use super::*;

    #[derive(Debug)]
    pub(crate) struct RnCanvas {
        pub(crate) handlers: RefCell<Handlers>,

        pub(crate) hadjustment: RefCell<Option<Adjustment>>,
        pub(crate) vadjustment: RefCell<Option<Adjustment>>,
        pub(crate) hscroll_policy: Cell<ScrollablePolicy>,
        pub(crate) vscroll_policy: Cell<ScrollablePolicy>,
        pub(crate) regular_cursor_icon_name: RefCell<String>,
        pub(crate) regular_cursor: RefCell<gdk::Cursor>,
        pub(crate) drawing_cursor_icon_name: RefCell<String>,
        pub(crate) drawing_cursor: RefCell<gdk::Cursor>,
        pub(crate) invisible_cursor: RefCell<gdk::Cursor>,
        pub(crate) pointer_controller: EventControllerLegacy,
        pub(crate) key_controller: EventControllerKey,
        pub(crate) key_controller_im_context: IMMulticontext,
        pub(crate) drop_target: DropTarget,
        pub(crate) drawing_cursor_enabled: Cell<bool>,
        pub(crate) pen_device: RefCell<Option<gdk::Device>>,
        pub(crate) zooming: Cell<bool>,
        pub(crate) zooming_ended: Cell<Option<Instant>>,

        pub(crate) engine: Rc<RefCell<RnoteEngine>>,

        pub(crate) output_file: RefCell<Option<gio::File>>,
        pub(crate) output_file_monitor: RefCell<Option<gio::FileMonitor>>,
        pub(crate) output_file_monitor_changed_handler: RefCell<Option<glib::SignalHandlerId>>,
        pub(crate) output_file_modified_toast_singleton: RefCell<Option<adw::Toast>>,
        pub(crate) output_file_expect_write: Cell<bool>,
        pub(crate) save_in_progress: Cell<bool>,
        pub(crate) unsaved_changes: Cell<bool>,
        pub(crate) empty: Cell<bool>,
        pub(crate) touch_drawing: Cell<bool>,
        pub(crate) show_drawing_cursor: Cell<bool>,
    }

    impl Default for RnCanvas {
        fn default() -> Self {
            let pointer_controller = EventControllerLegacy::builder()
                .name("pointer_controller")
                .propagation_phase(PropagationPhase::Bubble)
                .build();

            let key_controller = EventControllerKey::builder()
                .name("key_controller")
                .propagation_phase(PropagationPhase::Capture)
                .build();

            let key_controller_im_context = IMMulticontext::new();

            let drop_target = DropTarget::builder()
                .name("canvas_drop_target")
                .propagation_phase(PropagationPhase::Capture)
                .actions(gdk::DragAction::COPY)
                .build();

            // The order here is important: first files, then text
            drop_target.set_types(&[gio::File::static_type(), glib::types::Type::STRING]);

            let regular_cursor_icon_name = String::from("cursor-dot-medium");
            let regular_cursor = gdk::Cursor::from_texture(
                &gdk::Texture::from_resource(
                    (String::from(config::APP_IDPATH)
                        + "icons/scalable/actions/cursor-dot-medium.svg")
                        .as_str(),
                ),
                32,
                32,
                gdk::Cursor::from_name("default", None).as_ref(),
            );
            let drawing_cursor_icon_name = String::from("cursor-dot-small");
            let drawing_cursor = gdk::Cursor::from_texture(
                &gdk::Texture::from_resource(
                    (String::from(config::APP_IDPATH)
                        + "icons/scalable/actions/cursor-dot-small.svg")
                        .as_str(),
                ),
                32,
                32,
                gdk::Cursor::from_name("default", None).as_ref(),
            );

            let invisible_cursor = gdk::Cursor::from_texture(
                &gdk::Texture::from_resource(
                    (String::from(config::APP_IDPATH)
                        + "icons/scalable/actions/cursor-invisible.svg")
                        .as_str(),
                ),
                32,
                32,
                gdk::Cursor::from_name("default", None).as_ref(),
            );

            let engine = RnoteEngine::default();

            Self {
                handlers: RefCell::new(Handlers::default()),

                hadjustment: RefCell::new(None),
                vadjustment: RefCell::new(None),
                hscroll_policy: Cell::new(ScrollablePolicy::Minimum),
                vscroll_policy: Cell::new(ScrollablePolicy::Minimum),
                regular_cursor: RefCell::new(regular_cursor),
                regular_cursor_icon_name: RefCell::new(regular_cursor_icon_name),
                drawing_cursor: RefCell::new(drawing_cursor),
                drawing_cursor_icon_name: RefCell::new(drawing_cursor_icon_name),
                invisible_cursor: RefCell::new(invisible_cursor),
                pointer_controller,
                key_controller,
                key_controller_im_context,
                drop_target,
                drawing_cursor_enabled: Cell::new(false),
                pen_device: RefCell::new(None),
                zooming: Cell::new(false),
                zooming_ended: Cell::new(None),

                engine: Rc::new(RefCell::new(engine)),

                output_file: RefCell::new(None),
                output_file_monitor: RefCell::new(None),
                output_file_monitor_changed_handler: RefCell::new(None),
                output_file_modified_toast_singleton: RefCell::new(None),
                output_file_expect_write: Cell::new(false),
                save_in_progress: Cell::new(false),
                unsaved_changes: Cell::new(false),
                empty: Cell::new(true),
                touch_drawing: Cell::new(false),
                show_drawing_cursor: Cell::new(false),
            }
        }
    }

    #[glib::object_subclass]
    impl ObjectSubclass for RnCanvas {
        const NAME: &'static str = "RnCanvas";
        type Type = super::RnCanvas;
        type ParentType = Widget;
        type Interfaces = (Scrollable,);

        fn class_init(klass: &mut Self::Class) {
            klass.set_accessible_role(AccessibleRole::Widget);
            klass.set_layout_manager_type::<RnCanvasLayout>();
        }

        fn new() -> Self {
            Self::default()
        }
    }

    impl ObjectImpl for RnCanvas {
        fn constructed(&self) {
            self.parent_constructed();
            let obj = self.obj();

            obj.set_hexpand(false);
            obj.set_vexpand(false);
            // keyboard focus needed for typewriter
            obj.set_can_focus(true);
            obj.set_focusable(true);

            obj.set_cursor(Some(&*self.regular_cursor.borrow()));

            obj.add_controller(self.pointer_controller.clone());
            obj.add_controller(self.key_controller.clone());
            obj.add_controller(self.drop_target.clone());

            // receive and handling engine tasks
            glib::MainContext::default().spawn_local(
                clone!(@weak obj as canvas => async move {
                    let mut task_rx = canvas.engine().borrow_mut().regenerate_channel();

                    loop {
                        if let Some(task) = task_rx.next().await {
                            let (widget_flags, quit) = canvas.engine().borrow_mut().handle_engine_task(task);
                            canvas.emit_handle_widget_flags(widget_flags);

                            if quit {
                                break;
                            }
                        }
                    }
                }),
            );

            self.setup_input();
        }

        fn dispose(&self) {
            while let Some(child) = self.obj().first_child() {
                child.unparent();
            }
        }

        fn properties() -> &'static [glib::ParamSpec] {
            static PROPERTIES: Lazy<Vec<glib::ParamSpec>> = Lazy::new(|| {
                vec![
                    // this is nullable, so it can be used to represent Option<gio::File>
                    glib::ParamSpecObject::builder::<gio::File>("output-file").build(),
                    glib::ParamSpecBoolean::builder("unsaved-changes")
                        .default_value(false)
                        .build(),
                    glib::ParamSpecBoolean::builder("empty")
                        .default_value(true)
                        .build(),
                    glib::ParamSpecBoolean::builder("touch-drawing")
                        .default_value(false)
                        .build(),
                    glib::ParamSpecBoolean::builder("show-drawing-cursor")
                        .default_value(true)
                        .build(),
                    glib::ParamSpecString::builder("regular-cursor")
                        .default_value(Some("cursor-dot-medium"))
                        .build(),
                    glib::ParamSpecString::builder("drawing-cursor")
                        .default_value(Some("cursor-dot-small"))
                        .build(),
                    // Scrollable properties
                    glib::ParamSpecOverride::for_interface::<Scrollable>("hscroll-policy"),
                    glib::ParamSpecOverride::for_interface::<Scrollable>("vscroll-policy"),
                    glib::ParamSpecOverride::for_interface::<Scrollable>("hadjustment"),
                    glib::ParamSpecOverride::for_interface::<Scrollable>("vadjustment"),
                ]
            });
            PROPERTIES.as_ref()
        }

        fn property(&self, _id: usize, pspec: &glib::ParamSpec) -> glib::Value {
            match pspec.name() {
                "output-file" => self.output_file.borrow().to_value(),
                "unsaved-changes" => self.unsaved_changes.get().to_value(),
                "empty" => self.empty.get().to_value(),
                "hadjustment" => self.hadjustment.borrow().to_value(),
                "vadjustment" => self.vadjustment.borrow().to_value(),
                "hscroll-policy" => self.hscroll_policy.get().to_value(),
                "vscroll-policy" => self.vscroll_policy.get().to_value(),
                "touch-drawing" => self.touch_drawing.get().to_value(),
                "show-drawing-cursor" => self.show_drawing_cursor.get().to_value(),
                "regular-cursor" => self.regular_cursor_icon_name.borrow().to_value(),
                "drawing-cursor" => self.drawing_cursor_icon_name.borrow().to_value(),
                _ => unimplemented!(),
            }
        }

        fn set_property(&self, _id: usize, value: &glib::Value, pspec: &glib::ParamSpec) {
            let obj = self.obj();

            match pspec.name() {
                "output-file" => {
                    let output_file = value
                        .get::<Option<gio::File>>()
                        .expect("The value needs to be of type `Option<gio::File>`");
                    self.output_file.replace(output_file);
                }
                "unsaved-changes" => {
                    let unsaved_changes: bool =
                        value.get().expect("The value needs to be of type `bool`");
                    self.unsaved_changes.replace(unsaved_changes);
                }
                "empty" => {
                    let empty: bool = value.get().expect("The value needs to be of type `bool`");
                    self.empty.replace(empty);
                    if empty {
                        obj.set_unsaved_changes(false);
                    }
                }
                "hadjustment" => {
                    let hadj = value.get().unwrap();
                    self.set_hadjustment_prop(hadj);
                }
                "hscroll-policy" => {
                    let hscroll_policy = value.get().unwrap();
                    self.hscroll_policy.replace(hscroll_policy);
                }
                "vadjustment" => {
                    let vadj = value.get().unwrap();
                    self.set_vadjustment_prop(vadj);
                }
                "vscroll-policy" => {
                    let vscroll_policy = value.get().unwrap();
                    self.vscroll_policy.replace(vscroll_policy);
                }
                "touch-drawing" => {
                    let touch_drawing: bool =
                        value.get().expect("The value needs to be of type `bool`");
                    self.touch_drawing.replace(touch_drawing);
                }
                "show-drawing-cursor" => {
                    let show_drawing_cursor: bool =
                        value.get().expect("The value needs to be of type `bool`");
                    self.show_drawing_cursor.replace(show_drawing_cursor);

                    if self.drawing_cursor_enabled.get() {
                        if show_drawing_cursor {
                            obj.set_cursor(Some(&*self.drawing_cursor.borrow()));
                        } else {
                            obj.set_cursor(Some(&*self.invisible_cursor.borrow()));
                        }
                    } else {
                        obj.set_cursor(Some(&*self.regular_cursor.borrow()));
                    }
                }
                "regular-cursor" => {
                    let icon_name = value.get().unwrap();
                    self.regular_cursor_icon_name.replace(icon_name);

                    let cursor = gdk::Cursor::from_texture(
                        &gdk::Texture::from_resource(
                            (String::from(config::APP_IDPATH)
                                + &format!(
                                    "icons/scalable/actions/{}.svg",
                                    self.regular_cursor_icon_name.borrow()
                                ))
                                .as_str(),
                        ),
                        32,
                        32,
                        gdk::Cursor::from_name("default", None).as_ref(),
                    );

                    self.regular_cursor.replace(cursor);

                    obj.set_cursor(Some(&*self.regular_cursor.borrow()));
                }
                "drawing-cursor" => {
                    let icon_name = value.get().unwrap();
                    self.drawing_cursor_icon_name.replace(icon_name);

                    let cursor = gdk::Cursor::from_texture(
                        &gdk::Texture::from_resource(
                            (String::from(config::APP_IDPATH)
                                + &format!(
                                    "icons/scalable/actions/{}.svg",
                                    self.drawing_cursor_icon_name.borrow()
                                ))
                                .as_str(),
                        ),
                        32,
                        32,
                        gdk::Cursor::from_name("default", None).as_ref(),
                    );

                    self.drawing_cursor.replace(cursor);
                }
                _ => unimplemented!(),
            }
        }

        fn signals() -> &'static [glib::subclass::Signal] {
            static SIGNALS: Lazy<Vec<glib::subclass::Signal>> = Lazy::new(|| {
                vec![
                    glib::subclass::Signal::builder("zoom-changed").build(),
                    glib::subclass::Signal::builder("handle-widget-flags")
                        .param_types([WidgetFlagsBoxed::static_type()])
                        .build(),
                ]
            });
            SIGNALS.as_ref()
        }
    }

    impl WidgetImpl for RnCanvas {
        // request_mode(), measure(), allocate() overrides happen in the CanvasLayout LayoutManager

        fn snapshot(&self, snapshot: &gtk4::Snapshot) {
            let obj = self.obj();

            if let Err(e) = || -> anyhow::Result<()> {
                let clip_bounds = if let Some(parent) = obj.parent() {
                    // unwrapping is fine, because its the parent
                    let (clip_x, clip_y) = parent.translate_coordinates(&*obj, 0.0, 0.0).unwrap();
                    Aabb::new_positive(
                        na::point![clip_x, clip_y],
                        na::point![f64::from(parent.width()), f64::from(parent.height())],
                    )
                } else {
                    obj.bounds()
                };
                // push the clip
                snapshot.push_clip(&graphene::Rect::from_p2d_aabb(clip_bounds));

                // Draw the entire engine
                self.engine
                    .borrow()
                    .draw_to_gtk_snapshot(snapshot, obj.bounds())?;

                // pop the clip
                snapshot.pop();
                Ok(())
            }() {
                log::error!("canvas snapshot() failed with Err: {e:?}");
            }
        }
    }

    impl ScrollableImpl for RnCanvas {}

    impl RnCanvas {
        fn setup_input(&self) {
            let obj = self.obj();

            // Pointer controller
            let pen_state = Cell::new(PenState::Up);
            self.pointer_controller.connect_event(clone!(@strong pen_state, @weak obj as canvas => @default-return Inhibit(false), move |_, event| {
                let (inhibit, new_state) = super::input::handle_pointer_controller_event(&canvas, event, pen_state.get());
                pen_state.set(new_state);
                inhibit
            }));

            // For unicode text the input is committed from the IM context, and won't trigger the key_pressed signal
            self.key_controller_im_context.connect_commit(
                clone!(@weak obj as canvas => move |_cx, text| {
                    super::input::handle_imcontext_text_commit(&canvas, text);
                }),
            );

            // Key controller
            self.key_controller.connect_key_pressed(clone!(@weak obj as canvas => @default-return Inhibit(false), move |_, key, _raw, modifier| {
                super::input::handle_key_controller_key_pressed(&canvas, key, modifier)
            }));

            /*
                       self.key_controller.connect_key_released(
                           clone!(@weak inst as canvas => move |_key_controller, _key, _raw, _modifier| {
                               //log::debug!("key released - key: {:?}, raw: {:?}, modifier: {:?}", key, raw, modifier);
                           }),
                       );
            */
        }

        fn set_hadjustment_prop(&self, hadj: Option<Adjustment>) {
            let obj = self.obj();

            if let Some(signal_id) = self.handlers.borrow_mut().hadjustment.take() {
                let old_adj = self.hadjustment.borrow().as_ref().unwrap().clone();
                old_adj.disconnect(signal_id);
            }

            if let Some(ref hadj) = hadj {
                let signal_id =
                    hadj.connect_value_changed(clone!(@weak obj as canvas => move |_| {
                        // this triggers a canvaslayout allocate() call, where the strokes rendering is updated based on some conditions
                        canvas.queue_resize();
                    }));

                self.handlers.borrow_mut().hadjustment.replace(signal_id);
            }
            self.hadjustment.replace(hadj);
        }

        fn set_vadjustment_prop(&self, vadj: Option<Adjustment>) {
            let obj = self.obj();

            if let Some(signal_id) = self.handlers.borrow_mut().vadjustment.take() {
                let old_adj = self.vadjustment.borrow().as_ref().unwrap().clone();
                old_adj.disconnect(signal_id);
            }

            if let Some(ref vadj) = vadj {
                let signal_id =
                    vadj.connect_value_changed(clone!(@weak obj as canvas => move |_| {
                        // this triggers a canvaslayout allocate() call, where the strokes rendering is updated based on some conditions
                        canvas.queue_resize();
                    }));

                self.handlers.borrow_mut().vadjustment.replace(signal_id);
            }
            self.vadjustment.replace(vadj);
        }
    }
}

glib::wrapper! {
    pub(crate) struct RnCanvas(ObjectSubclass<imp::RnCanvas>)
        @extends gtk4::Widget,
        @implements gtk4::Accessible, gtk4::Buildable, gtk4::ConstraintTarget, gtk4::Scrollable;
}

impl Default for RnCanvas {
    fn default() -> Self {
        Self::new()
    }
}

pub(crate) static OUTPUT_FILE_NEW_TITLE: once_cell::sync::Lazy<String> =
    once_cell::sync::Lazy::new(|| gettext("New Document"));
pub(crate) static OUTPUT_FILE_NEW_SUBTITLE: once_cell::sync::Lazy<String> =
    once_cell::sync::Lazy::new(|| gettext("Draft"));

impl RnCanvas {
    // the zoom timeout time
    pub(crate) const ZOOM_TIMEOUT_TIME: Duration = Duration::from_millis(300);
    // Sets the canvas zoom scroll step in % for one unit of the event controller delta
    pub(crate) const ZOOM_SCROLL_STEP: f64 = 0.1;
    /// A small margin added to the document width, when zooming to fit document width
    pub(crate) const ZOOM_FIT_WIDTH_MARGIN: f64 = 32.0;

    pub(crate) fn new() -> Self {
        glib::Object::new()
    }

    #[allow(unused)]
    pub(crate) fn regular_cursor(&self) -> String {
        self.property::<String>("regular-cursor")
    }

    #[allow(unused)]
    pub(crate) fn set_regular_cursor(&self, regular_cursor: &str) {
        self.set_property("regular-cursor", regular_cursor.to_value());
    }

    #[allow(unused)]
    pub(crate) fn drawing_cursor(&self) -> String {
        self.property::<String>("drawing-cursor")
    }

    #[allow(unused)]
    pub(crate) fn set_drawing_cursor(&self, drawing_cursor: &str) {
        self.set_property("drawing-cursor", drawing_cursor.to_value());
    }

    #[allow(unused)]
    pub(crate) fn output_file(&self) -> Option<gio::File> {
        self.property::<Option<gio::File>>("output-file")
    }

    #[allow(unused)]
    pub(crate) fn output_file_expect_write(&self) -> bool {
        self.imp().output_file_expect_write.get()
    }

    #[allow(unused)]
    pub(crate) fn set_output_file_expect_write(&self, expect_write: bool) {
        self.imp().output_file_expect_write.set(expect_write);
    }

    #[allow(unused)]
    pub(crate) fn save_in_progress(&self) -> bool {
        self.imp().save_in_progress.get()
    }

    #[allow(unused)]
    pub(crate) fn set_save_in_progress(&self, save_in_progress: bool) {
        self.imp().save_in_progress.set(save_in_progress);
    }

    #[allow(unused)]
    pub(crate) fn set_output_file(&self, output_file: Option<gio::File>) {
        self.set_property("output-file", output_file.to_value());
    }

    #[allow(unused)]
    pub(crate) fn unsaved_changes(&self) -> bool {
        self.property::<bool>("unsaved-changes")
    }

    #[allow(unused)]
    pub(crate) fn set_unsaved_changes(&self, unsaved_changes: bool) {
        if self.imp().unsaved_changes.get() != unsaved_changes {
            self.set_property("unsaved-changes", unsaved_changes.to_value());
        }
    }

    #[allow(unused)]
    pub(crate) fn empty(&self) -> bool {
        self.property::<bool>("empty")
    }

    #[allow(unused)]
    pub(crate) fn set_empty(&self, empty: bool) {
        if self.imp().empty.get() != empty {
            self.set_property("empty", empty.to_value());
        }
    }

    #[allow(unused)]
    pub(crate) fn touch_drawing(&self) -> bool {
        self.property::<bool>("touch-drawing")
    }

    #[allow(unused)]
    pub(crate) fn set_touch_drawing(&self, touch_drawing: bool) {
        if self.imp().touch_drawing.get() != touch_drawing {
            self.set_property("touch-drawing", touch_drawing.to_value());
        }
    }

    #[allow(unused)]
<<<<<<< HEAD
    pub(crate) fn pen_device_eq(&self, other: Option<gdk::Device>) -> bool {
        self.imp()
            .pen_device
            .borrow()
            .as_ref()
            .and_then(|d| Some(d.name()))
            == other.and_then(|d| Some(d.name()))
    }

    #[allow(unused)]
    pub(crate) fn set_pen_device(&self, pen_device: Option<gdk::Device>) {
        self.imp().pen_device.replace(pen_device);
    }

    #[allow(unused)]
    pub(crate) fn zooming(&self) -> bool {
        self.imp().zooming.get()
    }

    #[allow(unused)]
    pub(crate) fn set_zooming(&self, zooming: bool, device: Option<gdk::Device>, now: Instant) {
        self.imp().zooming.set(zooming);
        if !zooming {
            self.set_zooming_ended(Some(now));
        } else if zooming && !self.engine().borrow().pen_idle() {
            if self.pen_device_eq(device) {
                self.emit_handle_widget_flags(self.engine().borrow_mut().undo(now));
            }
=======
    pub(crate) fn show_drawing_cursor(&self) -> bool {
        self.property::<bool>("show-drawing-cursor")
    }

    #[allow(unused)]
    pub(crate) fn set_show_drawing_cursor(&self, show_drawing_cursor: bool) {
        if self.imp().show_drawing_cursor.get() != show_drawing_cursor {
            self.set_property("show-drawing-cursor", show_drawing_cursor.to_value());
>>>>>>> 5451b0b0
        }
    }

    #[allow(unused)]
<<<<<<< HEAD
    pub(crate) fn zooming_ended(&self) -> Option<Instant> {
        self.imp().zooming_ended.get()
    }

    #[allow(unused)]
    pub(crate) fn set_zooming_ended(&self, zooming_ended: Option<Instant>) {
        self.imp().zooming_ended.set(zooming_ended);
    }

    #[allow(unused)]
=======
>>>>>>> 5451b0b0
    fn emit_zoom_changed(&self) {
        self.emit_by_name::<()>("zoom-changed", &[]);
    }

    #[allow(unused)]
    pub(super) fn emit_handle_widget_flags(&self, widget_flags: WidgetFlags) {
        self.emit_by_name::<()>("handle-widget-flags", &[&WidgetFlagsBoxed(widget_flags)]);
    }

    pub(crate) fn engine(&self) -> Rc<RefCell<RnoteEngine>> {
        self.imp().engine.clone()
    }

    pub(crate) fn set_text_preprocessing(&self, enable: bool) {
        if enable {
            self.imp()
                .key_controller
                .set_im_context(Some(&self.imp().key_controller_im_context));
        } else {
            self.imp()
                .key_controller
                .set_im_context(None::<&IMMulticontext>);
        }
    }

    pub(crate) fn save_engine_config(&self, settings: &gio::Settings) -> anyhow::Result<()> {
        let engine_config = self.engine().borrow().export_engine_config_as_json()?;
        Ok(settings.set_string("engine-config", engine_config.as_str())?)
    }

    pub(crate) fn load_engine_config(&self, settings: &gio::Settings) -> anyhow::Result<()> {
        // load engine config
        let engine_config = settings.string("engine-config");
        let widget_flags = match self
            .engine()
            .borrow_mut()
            .import_engine_config_from_json(&engine_config, crate::env::pkg_data_dir().ok())
        {
            Err(e) => {
                if engine_config.is_empty() {
                    // On first app startup the engine config is empty, so we don't log an error
                    log::debug!("did not load `engine-config` from settings, was empty");
                } else {
                    return Err(e);
                }
                None
            }
            Ok(widget_flags) => Some(widget_flags),
        };

        // Avoiding already borrowed
        if let Some(widget_flags) = widget_flags {
            self.emit_handle_widget_flags(widget_flags);
        }
        Ok(())
    }

    pub(crate) fn clear_output_file_monitor(&self) {
        if let Some(old_output_file_monitor) = self.imp().output_file_monitor.take() {
            if let Some(handler) = self.imp().output_file_monitor_changed_handler.take() {
                old_output_file_monitor.disconnect(handler);
            }

            old_output_file_monitor.cancel();
        }
    }

    pub(crate) fn dismiss_output_file_modified_toast(&self) {
        if let Some(output_file_modified_toast) =
            self.imp().output_file_modified_toast_singleton.take()
        {
            output_file_modified_toast.dismiss();
        }
    }

    /// Switches between the regular and the drawing cursor
    pub(crate) fn enable_drawing_cursor(&self, drawing_cursor: bool) {
        if drawing_cursor == self.imp().drawing_cursor_enabled.get() {
            return;
        };
        self.imp().drawing_cursor_enabled.set(drawing_cursor);

        if drawing_cursor {
            if self.imp().show_drawing_cursor.get() {
                self.set_cursor(Some(&*self.imp().drawing_cursor.borrow()));
            } else {
                self.set_cursor(Some(&*self.imp().invisible_cursor.borrow()));
            }
        } else {
            self.set_cursor(Some(&*self.imp().regular_cursor.borrow()));
        }
    }

    /// The document title for display. Can be used to get a string for the existing / a new save file.
    ///
    /// When there is no output-file, falls back to the "New document" string
    pub(crate) fn doc_title_display(&self) -> String {
        self.output_file()
            .map(|f| {
                f.basename()
                    .and_then(|t| Some(t.file_stem()?.to_string_lossy().to_string()))
                    .unwrap_or_else(|| gettext("- invalid file name -"))
            })
            .unwrap_or_else(|| OUTPUT_FILE_NEW_TITLE.to_string())
    }

    /// The document folder path for display. To get the actual path, use output-file
    ///
    /// When there is no output-file, falls back to the "Draft" string
    pub(crate) fn doc_folderpath_display(&self) -> String {
        self.output_file()
            .map(|f| {
                f.parent()
                    .and_then(|p| Some(p.path()?.display().to_string()))
                    .unwrap_or_else(|| gettext("- invalid folder path -"))
            })
            .unwrap_or_else(|| OUTPUT_FILE_NEW_SUBTITLE.to_string())
    }

    pub(crate) fn create_output_file_monitor(&self, file: &gio::File, appwindow: &RnAppWindow) {
        let new_monitor =
            match file.monitor_file(gio::FileMonitorFlags::WATCH_MOVES, gio::Cancellable::NONE) {
                Ok(output_file_monitor) => output_file_monitor,
                Err(e) => {
                    self.clear_output_file_monitor();
                    log::error!(
                        "creating a file monitor for the new output file failed with Err: {e:?}"
                    );
                    return;
                }
            };

        let new_handler = new_monitor.connect_changed(
            glib::clone!(@weak self as canvas, @weak appwindow => move |_monitor, file, other_file, event| {
                let dispatch_toast_reload_modified_file = || {
                    canvas.set_unsaved_changes(true);

                    appwindow.overlays().dispatch_toast_w_button_singleton(
                        &gettext("Opened file was modified on disk"),
                        &gettext("Reload"),
                        clone!(@weak canvas, @weak appwindow => move |_reload_toast| {
                            glib::MainContext::default().spawn_local(clone!(@weak appwindow => async move {
                                appwindow.overlays().start_pulsing_progressbar();

                                if let Err(e) = canvas.reload_from_disk().await {
                                    appwindow.overlays().dispatch_toast_error(&gettext("Reloading .rnote file from disk failed"));
                                    log::error!("failed to reload current output file, {}", e);
                                }

                                appwindow.overlays().finish_progressbar();
                            }));
                        }),
                        0,
                    &mut canvas.imp().output_file_modified_toast_singleton.borrow_mut());
                };

                log::debug!("canvas with title: `{}` - output-file monitor emitted `changed` - file: {:?}, other_file: {:?}, event: {event:?}, expect_write: {}",
                    canvas.doc_title_display(),
                    file.path(),
                    other_file.map(|f| f.path()),
                    canvas.output_file_expect_write(),
                );

                match event {
                    gio::FileMonitorEvent::Changed => {
                        if canvas.output_file_expect_write() {
                            // => file has been modified due to own save, don't do anything.
                            canvas.set_output_file_expect_write(false);
                            return;
                        }

                        dispatch_toast_reload_modified_file();
                    },
                    gio::FileMonitorEvent::Renamed => {
                        if canvas.output_file_expect_write() {
                            // => file has been modified due to own save, don't do anything.
                            canvas.set_output_file_expect_write(false);
                            return;
                        }

                        // if previous file name was .goutputstream-<hash>, then the file has been replaced using gio.
                        if crate::utils::is_goutputstream_file(file) {
                            // => file has been modified, handle it the same as the Changed event.
                            dispatch_toast_reload_modified_file();
                        } else {
                            // => file has been renamed.

                            // other_file *should* never be none.
                            if other_file.is_none() {
                                canvas.set_unsaved_changes(true);
                            }

                            canvas.set_output_file(other_file.cloned());

                            appwindow.overlays().dispatch_toast_text(&gettext("Opened file was renamed on disk"))
                        }
                    },
                    gio::FileMonitorEvent::Deleted | gio::FileMonitorEvent::MovedOut => {
                        if canvas.output_file_expect_write() {
                            // => file has been modified due to own save, don't do anything.
                            canvas.set_output_file_expect_write(false);
                            return;
                        }

                        canvas.set_unsaved_changes(true);
                        canvas.set_output_file(None);

                        appwindow.overlays().dispatch_toast_text(&gettext("Opened file was moved or deleted on disk"));
                    },
                    _ => {},
                }

                // The expect_write flag can't be cleared after any event has been fired, because some actions emit multiple
                // events - not all of which are handled. The flag should stick around until a handled event has been blocked by it,
                // otherwise it will likely miss its purpose.
            }),
        );

        if let Some(old_monitor) = self
            .imp()
            .output_file_monitor
            .borrow_mut()
            .replace(new_monitor)
        {
            if let Some(old_handler) = self
                .imp()
                .output_file_monitor_changed_handler
                .borrow_mut()
                .replace(new_handler)
            {
                old_monitor.disconnect(old_handler);
            }

            old_monitor.cancel();
        }
    }

    /// Replaces and installs a new file monitor when there is an output file present
    fn reinstall_output_file_monitor(&self, appwindow: &RnAppWindow) {
        if let Some(output_file) = self.output_file() {
            self.create_output_file_monitor(&output_file, appwindow);
        } else {
            self.clear_output_file_monitor();
        }
    }

    /// Initializes for the given appwindow. Usually `init()` is only called once, but since this widget can be moved between appwindows through tabs,
    /// this function also disconnects and replaces all existing old connections
    pub(crate) fn init_reconnect(&self, appwindow: &RnAppWindow) {
        // Initial file monitor, (e.g. needed when reiniting the widget on a new appwindow)
        self.reinstall_output_file_monitor(appwindow);

        let appwindow_output_file = self.connect_notify_local(
            Some("output-file"),
            clone!(@weak appwindow => move |canvas, _pspec| {
                if let Some(output_file) = canvas.output_file(){
                    canvas.create_output_file_monitor(&output_file, &appwindow);
                } else {
                    canvas.clear_output_file_monitor();
                    canvas.dismiss_output_file_modified_toast();
                }

                appwindow.refresh_titles(&appwindow.active_tab());
            }),
        );

        // set scalefactor initially
        self.engine().borrow_mut().camera.scale_factor = f64::from(self.scale_factor());
        // and connect
        let appwindow_scalefactor =
            self.connect_notify_local(Some("scale-factor"), move |canvas, _pspec| {
                let scale_factor = f64::from(canvas.scale_factor());
                canvas.engine().borrow_mut().camera.scale_factor = scale_factor;

                let all_strokes = canvas.engine().borrow_mut().store.stroke_keys_unordered();
                canvas
                    .engine()
                    .borrow_mut()
                    .store
                    .set_rendering_dirty_for_strokes(&all_strokes);

                canvas.regenerate_background_pattern();
                canvas.update_engine_rendering();
            });

        // Update titles when there are changes
        let appwindow_unsaved_changes = self.connect_notify_local(
            Some("unsaved-changes"),
            clone!(@weak appwindow => move |_canvas, _pspec| {
                appwindow.refresh_titles(&appwindow.active_tab());
            }),
        );

        // one per-appwindow property for touch-drawing
        let appwindow_touch_drawing = appwindow
            .bind_property("touch-drawing", self, "touch-drawing")
            .sync_create()
            .build();

        // bind cursors
        let appwindow_regular_cursor = appwindow
            .settings_panel()
            .general_regular_cursor_picker()
            .bind_property("picked", self, "regular-cursor")
            .transform_to(|_, v: Option<String>| v)
            .sync_create()
            .build();

        let appwindow_drawing_cursor = appwindow
            .settings_panel()
            .general_drawing_cursor_picker()
            .bind_property("picked", self, "drawing-cursor")
            .transform_to(|_, v: Option<String>| v)
            .sync_create()
            .build();

        // bind show-drawing-cursor
        let appwindow_show_drawing_cursor = appwindow
            .settings_panel()
            .general_show_drawing_cursor_switch()
            .bind_property("active", self, "show-drawing-cursor")
            .sync_create()
            .build();

        // Drop Target
        let appwindow_drop_target = self.imp().drop_target.connect_drop(
            clone!(@weak self as canvas, @weak appwindow => @default-return false, move |_drop_target, value, x, y| {
                let pos = (canvas.engine().borrow().camera.transform().inverse() *
                    na::point![x,y]).coords;

                if value.is::<gio::File>() {
                    appwindow.open_file_w_dialogs(value.get::<gio::File>().unwrap(), Some(pos), true);

                    return true;
                } else if value.is::<String>() {
                    if let Err(e) = canvas.load_in_text(value.get::<String>().unwrap(), Some(pos)) {
                        log::error!("failed to insert dropped in text, Err: {e:?}");
                    }
                }

                false
            }),
        );

        // update ui when zoom changes
        let appwindow_zoom_changed = self.connect_local("zoom-changed", false, clone!(@weak self as canvas, @weak appwindow => @default-return None, move |_| {
            let total_zoom = canvas.engine().borrow().camera.total_zoom();
            appwindow.mainheader().canvasmenu().zoom_reset_button().set_label(format!("{:.0}%", (100.0 * total_zoom).round()).as_str());
            None
        }));

        // handle widget flags
        let appwindow_handle_widget_flags = self.connect_local(
            "handle-widget-flags",
            false,
            clone!(@weak self as canvas, @weak appwindow => @default-return None, move |args| {
                // first argument is the widget
                let widget_flags = args[1].get::<WidgetFlagsBoxed>().unwrap().0;

                appwindow.handle_widget_flags(widget_flags, &canvas);
                None
            }),
        );

        // Replace old handlers
        let mut handlers = self.imp().handlers.borrow_mut();
        if let Some(old) = handlers
            .appwindow_output_file
            .replace(appwindow_output_file)
        {
            self.disconnect(old);
        }
        if let Some(old) = handlers
            .appwindow_scalefactor
            .replace(appwindow_scalefactor)
        {
            self.disconnect(old);
        }
        if let Some(old) = handlers
            .appwindow_unsaved_changes
            .replace(appwindow_unsaved_changes)
        {
            self.disconnect(old);
        }
        if let Some(old) = handlers
            .appwindow_touch_drawing
            .replace(appwindow_touch_drawing)
        {
            old.unbind();
        }
        if let Some(old) = handlers
            .appwindow_show_drawing_cursor
            .replace(appwindow_show_drawing_cursor)
        {
            old.unbind();
        }
        if let Some(old) = handlers
            .appwindow_regular_cursor
            .replace(appwindow_regular_cursor)
        {
            old.unbind();
        }
        if let Some(old) = handlers
            .appwindow_drawing_cursor
            .replace(appwindow_drawing_cursor)
        {
            old.unbind();
        }
        if let Some(old) = handlers
            .appwindow_drop_target
            .replace(appwindow_drop_target)
        {
            self.imp().drop_target.disconnect(old);
        }
        if let Some(old) = handlers
            .appwindow_zoom_changed
            .replace(appwindow_zoom_changed)
        {
            self.disconnect(old);
        }
        if let Some(old) = handlers
            .appwindow_handle_widget_flags
            .replace(appwindow_handle_widget_flags)
        {
            self.disconnect(old);
        }
    }

    /// This disconnects all handlers with references to external objects, to prepare moving the widget to another appwindow.
    pub(crate) fn disconnect_handlers(&self, _appwindow: &RnAppWindow) {
        self.clear_output_file_monitor();

        let mut handlers = self.imp().handlers.borrow_mut();
        if let Some(old) = handlers.appwindow_output_file.take() {
            self.disconnect(old);
        }
        if let Some(old) = handlers.appwindow_scalefactor.take() {
            self.disconnect(old);
        }
        if let Some(old) = handlers.appwindow_unsaved_changes.take() {
            self.disconnect(old);
        }
        if let Some(old) = handlers.appwindow_touch_drawing.take() {
            old.unbind();
        }
        if let Some(old) = handlers.appwindow_show_drawing_cursor.take() {
            old.unbind();
        }
        if let Some(old) = handlers.appwindow_regular_cursor.take() {
            old.unbind();
        }
        if let Some(old) = handlers.appwindow_drawing_cursor.take() {
            old.unbind();
        }
        if let Some(old) = handlers.appwindow_drop_target.take() {
            self.imp().drop_target.disconnect(old);
        }
        if let Some(old) = handlers.appwindow_zoom_changed.take() {
            self.disconnect(old);
        }
        if let Some(old) = handlers.appwindow_handle_widget_flags.take() {
            self.disconnect(old);
        }

        // tab page connections
        if let Some(old) = handlers.tab_page_output_file.take() {
            old.unbind();
        }
        if let Some(old) = handlers.tab_page_unsaved_changes.take() {
            old.unbind();
        }
    }

    /// When the widget is the child of a tab page, we want to connect their titles, icons, ..
    ///
    /// disconnects existing bindings / handlers to old tab pages.
    pub(crate) fn connect_to_tab_page(&self, page: &adw::TabPage) {
        // update the tab title whenever the canvas output file changes
        let tab_page_output_file = self
            .bind_property("output-file", page, "title")
            .sync_create()
            .transform_to(|b, _output_file: Option<gio::File>| {
                Some(
                    b.source()?
                        .downcast::<RnCanvas>()
                        .unwrap()
                        .doc_title_display(),
                )
            })
            .build();

        // display unsaved changes as icon
        let tab_page_unsaved_changes = self
            .bind_property("unsaved-changes", page, "icon")
            .transform_to(|_, from: bool| {
                Some(from.then_some(gio::ThemedIcon::new("dot-symbolic")))
            })
            .sync_create()
            .build();

        let mut handlers = self.imp().handlers.borrow_mut();
        if let Some(old) = handlers.tab_page_output_file.replace(tab_page_output_file) {
            old.unbind();
        }

        if let Some(old) = handlers
            .tab_page_unsaved_changes
            .replace(tab_page_unsaved_changes)
        {
            old.unbind();
        }
    }

    pub(crate) fn bounds(&self) -> Aabb {
        Aabb::new_positive(
            na::point![0.0, 0.0],
            na::point![f64::from(self.width()), f64::from(self.height())],
        )
    }

    /// gets the current scrollbar adjustment values
    pub(crate) fn adj_values(&self) -> na::Vector2<f64> {
        na::vector![
            self.hadjustment().unwrap().value(),
            self.vadjustment().unwrap().value()
        ]
    }

    /// updates the camera offset and scrollbar adjustment values
    pub(crate) fn update_camera_offset(&self, new_offset: na::Vector2<f64>, autoexpand: bool) {
        // By setting new adjustment values, the callback connected to their `value` property is called,
        // Which is where the engine camera offset, size and the rendering is updated.
        self.hadjustment().unwrap().set_value(new_offset[0]);
        self.vadjustment().unwrap().set_value(new_offset[1]);
        self.layout_manager()
            .unwrap()
            .downcast::<RnCanvasLayout>()
            .unwrap()
            .flag_allocate_autoexpand(autoexpand);
    }

    /// returns the current view center coords.
    /// used together with `center_view_around_coords`.
    pub(crate) fn current_view_center_coords(&self) -> na::Vector2<f64> {
        let wrapper = self
            .ancestor(RnCanvasWrapper::static_type())
            .unwrap()
            .downcast::<RnCanvasWrapper>()
            .unwrap();
        let wrapper_size = na::vector![wrapper.width() as f64, wrapper.height() as f64];
        let total_zoom = self.engine().borrow().camera.total_zoom();

        // we need to use the adj values here, because the camera transform doesn't get updated immediately.
        // (happens in the reallocation, which gets queued)
        (self.adj_values() + wrapper_size * 0.5) / total_zoom
    }

    /// centers the view around the given coords.
    /// used together with `current_view_center`.
    ///
    /// engine rendering then needs to be updated.
    pub(crate) fn center_view_around_coords(&self, coords: na::Vector2<f64>) {
        let wrapper = self
            .ancestor(RnCanvasWrapper::static_type())
            .unwrap()
            .downcast::<RnCanvasWrapper>()
            .unwrap();
        let wrapper_size = na::vector![wrapper.width() as f64, wrapper.height() as f64];
        let total_zoom = self.engine().borrow().camera.total_zoom();
        let new_offset = coords * total_zoom - wrapper_size * 0.5;

        self.update_camera_offset(new_offset, true);
    }

    /// Centering the view to the origin page
    ///
    /// engine rendering then needs to be updated.
    pub(crate) fn return_to_origin_page(&self) {
        let zoom = self.engine().borrow().camera.zoom();
        let Some(parent) = self.parent() else {
            log::debug!("self.parent() is None in `return_to_origin_page()");
            return
        };

        let new_offset =
            if self.engine().borrow().document.format.width * zoom <= f64::from(parent.width()) {
                na::vector![
                    (self.engine().borrow().document.format.width * 0.5 * zoom)
                        - f64::from(parent.width()) * 0.5,
                    -Document::SHADOW_WIDTH * zoom
                ]
            } else {
                // If the zoomed format width is larger than the displayed surface, we zoom to a fixed origin
                na::vector![
                    -Document::SHADOW_WIDTH * zoom,
                    -Document::SHADOW_WIDTH * zoom
                ]
            };

        self.update_camera_offset(new_offset, true);
    }

    /// zooms and regenerates the canvas and its contents to a new zoom
    /// is private, zooming from other parts of the app should always be done through the "zoom-to-value" action
    fn zoom_to(&self, new_zoom: f64) {
        // Remove the timeout if exists
        if let Some(source_id) = self.imp().handlers.borrow_mut().zoom_timeout.take() {
            source_id.remove();
        }

        self.engine().borrow_mut().camera.set_temporary_zoom(1.0);
        self.engine().borrow_mut().camera.set_zoom(new_zoom);

        let all_strokes = self.engine().borrow_mut().store.stroke_keys_unordered();
        self.engine()
            .borrow_mut()
            .store
            .set_rendering_dirty_for_strokes(&all_strokes);

        self.regenerate_background_pattern();
        self.update_engine_rendering();

        // We need to update the layout managers internal state after zooming
        self.layout_manager()
            .unwrap()
            .downcast::<RnCanvasLayout>()
            .unwrap()
            .update_state(self);
    }

    /// Zooms temporarily and then scale the canvas and its contents to a new zoom after a given time.
    /// Repeated calls to this function reset the timeout.
    /// should only be called from the "zoom-to-value" action.
    pub(crate) fn zoom_temporarily_then_scale_to_after_timeout(&self, new_zoom: f64) {
        if let Some(handler_id) = self.imp().handlers.borrow_mut().zoom_timeout.take() {
            handler_id.remove();
        }

        let old_perm_zoom = self.engine().borrow().camera.zoom();

        // Zoom temporarily
        let new_temp_zoom = new_zoom / old_perm_zoom;
        self.engine()
            .borrow_mut()
            .camera
            .set_temporary_zoom(new_temp_zoom);

        self.emit_zoom_changed();

        // In resize we render the strokes that came into view
        self.queue_resize();

        if let Some(source_id) = self.imp().handlers.borrow_mut().zoom_timeout.replace(
            glib::source::timeout_add_local_once(
                Self::ZOOM_TIMEOUT_TIME,
                clone!(@weak self as canvas => move || {

                    // After timeout zoom permanent
                    canvas.zoom_to(new_zoom);

                    // Removing the timeout id
                    let mut handlers = canvas.imp().handlers.borrow_mut();
                    if let Some(source_id) = handlers.zoom_timeout.take() {
                        source_id.remove();
                    }
                }),
            ),
        ) {
            source_id.remove();
        }
    }

    /// Updates the rendering of the background and strokes that are flagged for rerendering for the current viewport.
    /// To force the rerendering of the background pattern, call regenerate_background_pattern().
    /// To force the rerendering for all strokes in the current viewport, first flag their rendering as dirty.
    pub(crate) fn update_engine_rendering(&self) {
        // background rendering is updated in the layout manager
        self.queue_resize();

        // update content rendering
        self.engine()
            .borrow_mut()
            .update_content_rendering_current_viewport();

        self.queue_draw();
    }

    /// updates the background pattern and rendering for the current viewport.
    /// to be called for example when changing the background pattern or zoom.
    pub(crate) fn regenerate_background_pattern(&self) {
        if let Err(e) = self.engine().borrow_mut().background_regenerate_pattern() {
            log::error!("failed to regenerate background, {e:?}")
        };

        self.queue_draw();
    }
}<|MERGE_RESOLUTION|>--- conflicted
+++ resolved
@@ -640,7 +640,6 @@
     }
 
     #[allow(unused)]
-<<<<<<< HEAD
     pub(crate) fn pen_device_eq(&self, other: Option<gdk::Device>) -> bool {
         self.imp()
             .pen_device
@@ -669,7 +668,20 @@
             if self.pen_device_eq(device) {
                 self.emit_handle_widget_flags(self.engine().borrow_mut().undo(now));
             }
-=======
+        }
+    }
+
+    #[allow(unused)]
+    pub(crate) fn zooming_ended(&self) -> Option<Instant> {
+        self.imp().zooming_ended.get()
+    }
+
+    #[allow(unused)]
+    pub(crate) fn set_zooming_ended(&self, zooming_ended: Option<Instant>) {
+        self.imp().zooming_ended.set(zooming_ended);
+    }
+
+    #[allow(unused)]
     pub(crate) fn show_drawing_cursor(&self) -> bool {
         self.property::<bool>("show-drawing-cursor")
     }
@@ -678,24 +690,10 @@
     pub(crate) fn set_show_drawing_cursor(&self, show_drawing_cursor: bool) {
         if self.imp().show_drawing_cursor.get() != show_drawing_cursor {
             self.set_property("show-drawing-cursor", show_drawing_cursor.to_value());
->>>>>>> 5451b0b0
-        }
-    }
-
-    #[allow(unused)]
-<<<<<<< HEAD
-    pub(crate) fn zooming_ended(&self) -> Option<Instant> {
-        self.imp().zooming_ended.get()
-    }
-
-    #[allow(unused)]
-    pub(crate) fn set_zooming_ended(&self, zooming_ended: Option<Instant>) {
-        self.imp().zooming_ended.set(zooming_ended);
-    }
-
-    #[allow(unused)]
-=======
->>>>>>> 5451b0b0
+        }
+    }
+
+    #[allow(unused)]
     fn emit_zoom_changed(&self) {
         self.emit_by_name::<()>("zoom-changed", &[]);
     }
