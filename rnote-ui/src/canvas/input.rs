// Imports
use super::RnCanvas;
use gtk4::{gdk, prelude::*, Inhibit, Native};
use rnote_compose::penevents::ShortcutKey;
use rnote_compose::penevents::{KeyboardKey, PenState};
use rnote_compose::penevents::{ModifierKey, PenEvent};
use rnote_compose::penpath::Element;
use rnote_engine::pens::penholder::BacklogPolicy;
use rnote_engine::pens::PenMode;
use rnote_engine::WidgetFlags;
use std::time::{Duration, Instant};

// Returns whether the event should be inhibited from propagating, and the new pen state
pub(crate) fn handle_pointer_controller_event(
    canvas: &RnCanvas,
    event: &gdk::Event,
    mut state: PenState,
) -> (Inhibit, PenState) {
    let now = Instant::now();
    let mut widget_flags = WidgetFlags::default();
    let touch_drawing = canvas.touch_drawing();
    let gdk_event_type = event.event_type();
    let gdk_modifiers = event.modifier_state();
    let _gdk_device = event.device().unwrap();
<<<<<<< HEAD
    let backlog_policy = canvas.engine().borrow().penholder.backlog_policy;
    let input_source = input_source_from_event(event);
    let is_stylus = input_source == Some(gdk::InputSource::Pen);
=======
    let backlog_policy = canvas.engine_ref().penholder.backlog_policy;
    let is_stylus = event_is_stylus(event);
>>>>>>> 7438da42

    //std::thread::sleep(std::time::Duration::from_millis(100));
    //super::input::debug_gdk_event(event);

    if let Some(inhibit) = reject_pointer_input(
        event,
        state,
        input_source == canvas.pen_input_source(),
        touch_drawing,
    ) {
        return (inhibit, state);
    }

    let mut handle_pen_event = false;
    let mut inhibit = false;

    match gdk_event_type {
        gdk::EventType::MotionNotify => {
            //log::debug!("MotionNotify - modifiers: {gdk_modifiers:?}, is_stylus: {is_stylus}");

            if is_stylus {
                handle_pen_event = true;
                inhibit = true;

                // like in gtk4 'gesturestylus.c:120' stylus proximity is detected this way,
                // in case ProximityIn & ProximityOut is not reported.
                if gdk_modifiers.contains(gdk::ModifierType::BUTTON1_MASK) {
                    state = PenState::Down;
                } else {
                    state = PenState::Proximity;
                }
            } else {
                // only handle no pressed button, primary and secondary mouse buttons.
                if gdk_modifiers.is_empty()
                    || gdk_modifiers.contains(gdk::ModifierType::BUTTON1_MASK)
                    || gdk_modifiers.contains(gdk::ModifierType::BUTTON3_MASK)
                {
                    handle_pen_event = true;
                    inhibit = true;
                }
            }
        }
        gdk::EventType::ButtonPress => {
            let button_event = event.downcast_ref::<gdk::ButtonEvent>().unwrap();
            let gdk_button = button_event.button();

            //log::debug!("ButtonPress - button: {gdk_button}, is_stylus: {is_stylus}");

            if is_stylus {
                if gdk_button == gdk::BUTTON_PRIMARY
                    || gdk_button == gdk::BUTTON_SECONDARY
                    || gdk_button == gdk::BUTTON_MIDDLE
                {
                    inhibit = true;
                }
            } else {
                #[allow(clippy::collapsible_else_if)]
                if gdk_button == gdk::BUTTON_PRIMARY || gdk_button == gdk::BUTTON_SECONDARY {
                    inhibit = true;
                    state = PenState::Down;
                }
            }

            let shortcut_key = retrieve_button_shortcut_key(gdk_button, is_stylus);

            if let Some(shortcut_key) = shortcut_key {
                widget_flags.merge(
                    canvas
                        .engine_mut()
                        .handle_pressed_shortcut_key(shortcut_key, now),
                );
            }
        }
        gdk::EventType::ButtonRelease => {
            let button_event = event.downcast_ref::<gdk::ButtonEvent>().unwrap();
            let gdk_button = button_event.button();

            //log::debug!("ButtonRelease - button: {gdk_button}, is_stylus: {is_stylus}");

            if is_stylus {
                if gdk_button == gdk::BUTTON_PRIMARY
                    || gdk_button == gdk::BUTTON_SECONDARY
                    || gdk_button == gdk::BUTTON_MIDDLE
                {
                    handle_pen_event = true;
                    inhibit = true;
                }

                // again, this is the method to detect proximity on stylus.
                if gdk_button == gdk::BUTTON_PRIMARY {
                    state = PenState::Up;
                } else {
                    state = PenState::Proximity;
                }
            } else {
                #[allow(clippy::collapsible_else_if)]
                if gdk_button == gdk::BUTTON_PRIMARY || gdk_button == gdk::BUTTON_SECONDARY {
                    state = PenState::Up;
                    handle_pen_event = true;
                    inhibit = true;
                }
            };
        }
        gdk::EventType::ProximityIn => {
            state = PenState::Proximity;
            handle_pen_event = true;
            inhibit = true;
        }
        gdk::EventType::ProximityOut => {
            state = PenState::Up;
            handle_pen_event = true;
            inhibit = true;
        }
        // We early-returned when detecting touch input and touch-drawing is not enabled,
        // so it is fine to always handle it here.
        gdk::EventType::TouchBegin => {
            state = PenState::Down;
            handle_pen_event = true;
            inhibit = true;
        }
        gdk::EventType::TouchUpdate => {
            state = PenState::Down;
            handle_pen_event = true;
            inhibit = true;
        }
        gdk::EventType::TouchEnd => {
            state = PenState::Up;
            handle_pen_event = true;
            inhibit = true;
        }
        gdk::EventType::TouchCancel => {
            state = PenState::Up;
            handle_pen_event = true;
            inhibit = true;
        }
        _ => {}
    };

    if handle_pen_event {
        let Some(elements) = retrieve_pointer_elements(canvas, now, event, backlog_policy) else {
                    return (Inhibit(false), state);
                };
        let modifier_keys = retrieve_modifier_keys(event.modifier_state());
        let pen_mode = retrieve_pen_mode(event);

        for (element, event_time) in elements {
            /*log::debug!(
                "({:.1} {:.1}) handle pen event, state: {state:?}, event_time_d: {:?}, modifier_keys: {modifier_keys:?}, pen_mode: {pen_mode:?}",
                element.pos.x,
                element.pos.y,
                now.duration_since(event_time)
            );*/

            match state {
                PenState::Up => {
                    canvas.enable_drawing_cursor(false);

                    widget_flags.merge(canvas.engine_mut().handle_pen_event(
                        PenEvent::Up {
                            element,
                            modifier_keys: modifier_keys.clone(),
                        },
                        pen_mode,
                        event_time,
                    ));
                }
                PenState::Proximity => {
                    canvas.enable_drawing_cursor(false);

                    widget_flags.merge(canvas.engine_mut().handle_pen_event(
                        PenEvent::Proximity {
                            element,
                            modifier_keys: modifier_keys.clone(),
                        },
                        pen_mode,
                        event_time,
                    ));
                }
                PenState::Down => {
                    canvas.grab_focus();
                    canvas.enable_drawing_cursor(true);

                    widget_flags.merge(canvas.engine_mut().handle_pen_event(
                        PenEvent::Down {
                            element,
                            modifier_keys: modifier_keys.clone(),
                        },
                        pen_mode,
                        event_time,
                    ));
                }
            }
        }
    }

    canvas.set_pen_input_source(input_source);
    canvas.emit_handle_widget_flags(widget_flags);
    (Inhibit(inhibit), state)
}

pub(crate) fn handle_key_controller_key_pressed(
    canvas: &RnCanvas,
    key: gdk::Key,
    modifier: gdk::ModifierType,
) -> Inhibit {
    //log::debug!("key pressed - key: {:?}, raw: {:?}, modifier: {:?}", key, raw, modifier);
    canvas.grab_focus();

    let now = Instant::now();
    let keyboard_key = retrieve_keyboard_key(key);
    let modifier_keys = retrieve_modifier_keys(modifier);

    let widget_flags = canvas.engine_mut().handle_pen_event(
        PenEvent::KeyPressed {
            keyboard_key,
            modifier_keys,
        },
        None,
        now,
    );
    canvas.emit_handle_widget_flags(widget_flags);

    Inhibit(true)
}

pub(crate) fn handle_imcontext_text_commit(canvas: &RnCanvas, text: &str) {
    let now = Instant::now();
    let widget_flags = canvas.engine_mut().handle_pen_event(
        PenEvent::Text {
            text: text.to_string(),
        },
        None,
        now,
    );
    canvas.emit_handle_widget_flags(widget_flags);
}

#[allow(unused)]
fn debug_gdk_event(event: &gdk::Event) {
    let pos = event
        .position()
        .map(|(x, y)| format!("x: {x:.1}, y: {y:.1}"));
    log::debug!(
        "(pos: {:?}, device: {:?}, modifier: {:?}, event_type: {:?}, tool type: {:?}, input source: {:?}",
        pos,
        event.device(),
        event.modifier_state(),
        event.event_type(),
        event.device_tool().map(|t| t.tool_type()),
        event.device().map(|d| d.source())
    );
}

/// Returns Option<inhibit> if pointer input should be rejected
fn reject_pointer_input(
    event: &gdk::Event,
    state: PenState,
    input_source_matches: bool,
    touch_drawing: bool,
) -> Option<Inhibit> {
    // If pen is already down, reject events from other input sources
    if matches!(state, PenState::Down) && !input_source_matches {
        return Some(Inhibit(true));
    }
    if touch_drawing {
        if event.device().unwrap().num_touches() > 1 {
            return Some(Inhibit(false));
        }
    } else {
        if event.is_pointer_emulated() || event_is_touchscreen(event) {
            return Some(Inhibit(false));
        }
    }
    None
}

fn event_is_stylus(event: &gdk::Event) -> bool {
    // As in gtk4 'gtkgesturestylus.c:106' we detect if the pointer is a stylus when it has a device tool
    event.device_tool().is_some()
}

fn event_is_touchscreen(event: &gdk::Event) -> bool {
    matches!(
        event.event_type(),
        gdk::EventType::TouchBegin
            | gdk::EventType::TouchUpdate
            | gdk::EventType::TouchEnd
            | gdk::EventType::TouchCancel
    )
}

// gdk::Device.source() returns InputSource::Mouse for pens and touchscreens,
// so use manual detection instead, with gdk::Device.source() as a fallback.
// (see https://gitlab.gnome.org/GNOME/gtk/issues/4374)
pub(crate) fn input_source_from_event(event: &gdk::Event) -> Option<gdk::InputSource> {
    if event_is_stylus(event) {
        Some(gdk::InputSource::Pen)
    } else if event_is_touchscreen(event) {
        Some(gdk::InputSource::Touchscreen)
    } else {
        event.device().and_then(|d| Some(d.source()))
    }
}

fn retrieve_pointer_elements(
    canvas: &RnCanvas,
    now: Instant,
    event: &gdk::Event,
    backlog_policy: BacklogPolicy,
) -> Option<Vec<(Element, Instant)>> {
    // Retrieve the transform directly from the event, just like in `gtkgesturestylus.c`'s `get_backlog()`
    let event_native = Native::for_surface(&event.surface()?)?;
    let (surface_trans_x, surface_trans_y) = event_native.surface_transform();
    // retrieving the pressure only works when the event has a device tool (== is a stylus),
    // else we get SIGSEGV when trying to access (TODO: report this to gtk-rs)
    let is_stylus = event_is_stylus(event);
    let event_time = event.time();

    let mut elements = Vec::with_capacity(1);

    // Transforms the pos given in surface coordinate space to the canvas document coordinate space
    let transform_pos = |pos: na::Vector2<f64>| -> na::Vector2<f64> {
        event_native
            .translate_coordinates(canvas, pos[0] - surface_trans_x, pos[1] - surface_trans_y)
            .map(|(x, y)| {
                (canvas.engine_ref().camera.transform().inverse() * na::point![x, y]).coords
            })
            .unwrap()
    };

    if event.event_type() == gdk::EventType::MotionNotify
        && backlog_policy != BacklogPolicy::DisableBacklog
    {
        let mut prev_delta = Duration::ZERO;

        let mut entries = vec![];
        for entry in event.history().into_iter().rev() {
            let available_axes = entry.flags();
            if !(available_axes.contains(gdk::AxisFlags::X)
                && available_axes.contains(gdk::AxisFlags::Y))
            {
                continue;
            }

            let entry_delta = Duration::from_millis(event_time.saturating_sub(entry.time()) as u64);
            let Some(entry_time) = now.checked_sub(entry_delta) else {continue;};

            if let BacklogPolicy::Limit(delta_limit) = backlog_policy {
                // We go back in time, so `entry_delta` will increase
                //
                // If the backlog input rate is higher than the limit, filter it out
                if entry_delta.saturating_sub(prev_delta) < delta_limit {
                    continue;
                }
            }
            prev_delta = entry_delta;

            let axes = entry.axes();
            let pos = transform_pos(na::vector![
                axes[crate::utils::axis_use_idx(gdk::AxisUse::X)],
                axes[crate::utils::axis_use_idx(gdk::AxisUse::Y)]
            ]);
            let pressure = if is_stylus {
                axes[crate::utils::axis_use_idx(gdk::AxisUse::Pressure)]
            } else {
                Element::PRESSURE_DEFAULT
            };

            entries.push((Element::new(pos, pressure), entry_time));
        }

        elements.extend(entries.into_iter().rev());
    }

    let pos = event
        .position()
        .map(|(x, y)| transform_pos(na::vector![x, y]))?;

    let pressure = if is_stylus {
        event.axis(gdk::AxisUse::Pressure).unwrap()
    } else {
        Element::PRESSURE_DEFAULT
    };

    elements.push((Element::new(pos, pressure), now));

    Some(elements)
}

pub(crate) fn retrieve_button_shortcut_key(
    gdk_button: u32,
    is_stylus: bool,
) -> Option<ShortcutKey> {
    match (is_stylus, gdk_button) {
        (_, gdk::BUTTON_PRIMARY) => None,
        (false, gdk::BUTTON_SECONDARY) => Some(ShortcutKey::MouseSecondaryButton),
        (true, gdk::BUTTON_SECONDARY) => Some(ShortcutKey::StylusPrimaryButton),
        (true, gdk::BUTTON_MIDDLE) => Some(ShortcutKey::StylusSecondaryButton),
        (_, _) => None,
    }
}

pub(crate) fn retrieve_modifier_keys(modifier: gdk::ModifierType) -> Vec<ModifierKey> {
    let mut keys = vec![];

    if modifier.contains(gdk::ModifierType::SHIFT_MASK) {
        keys.push(ModifierKey::KeyboardShift);
    }
    if modifier.contains(gdk::ModifierType::CONTROL_MASK) {
        keys.push(ModifierKey::KeyboardCtrl);
    }
    if modifier.contains(gdk::ModifierType::ALT_MASK) {
        keys.push(ModifierKey::KeyboardAlt);
    }
    keys
}

fn retrieve_pen_mode(event: &gdk::Event) -> Option<PenMode> {
    let device_tool = event.device_tool()?;
    match device_tool.tool_type() {
        gdk::DeviceToolType::Pen => Some(PenMode::Pen),
        gdk::DeviceToolType::Eraser => Some(PenMode::Eraser),
        _ => None,
    }
}

pub(crate) fn retrieve_keyboard_key(gdk_key: gdk::Key) -> KeyboardKey {
    if let Some(keychar) = gdk_key.to_unicode() {
        KeyboardKey::Unicode(keychar).filter_convert_unicode_control_chars()
    } else {
        match gdk_key {
            gdk::Key::BackSpace => KeyboardKey::BackSpace,
            gdk::Key::Tab => KeyboardKey::HorizontalTab,
            gdk::Key::Linefeed => KeyboardKey::Linefeed,
            gdk::Key::Return => KeyboardKey::CarriageReturn,
            gdk::Key::Escape => KeyboardKey::Escape,
            gdk::Key::Delete => KeyboardKey::Delete,
            gdk::Key::Down => KeyboardKey::NavDown,
            gdk::Key::Up => KeyboardKey::NavUp,
            gdk::Key::Left => KeyboardKey::NavLeft,
            gdk::Key::Right => KeyboardKey::NavRight,
            gdk::Key::Shift_L => KeyboardKey::ShiftLeft,
            gdk::Key::Shift_R => KeyboardKey::ShiftRight,
            gdk::Key::Control_L => KeyboardKey::CtrlLeft,
            gdk::Key::Control_R => KeyboardKey::CtrlRight,
            gdk::Key::Home => KeyboardKey::Home,
            gdk::Key::End => KeyboardKey::End,
            _ => KeyboardKey::Unsupported,
        }
    }
}<|MERGE_RESOLUTION|>--- conflicted
+++ resolved
@@ -22,14 +22,9 @@
     let gdk_event_type = event.event_type();
     let gdk_modifiers = event.modifier_state();
     let _gdk_device = event.device().unwrap();
-<<<<<<< HEAD
-    let backlog_policy = canvas.engine().borrow().penholder.backlog_policy;
+    let backlog_policy = canvas.engine_ref().penholder.backlog_policy;
     let input_source = input_source_from_event(event);
     let is_stylus = input_source == Some(gdk::InputSource::Pen);
-=======
-    let backlog_policy = canvas.engine_ref().penholder.backlog_policy;
-    let is_stylus = event_is_stylus(event);
->>>>>>> 7438da42
 
     //std::thread::sleep(std::time::Duration::from_millis(100));
     //super::input::debug_gdk_event(event);
