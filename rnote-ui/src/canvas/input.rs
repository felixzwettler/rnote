use gtk4::{gdk, prelude::*, Inhibit, Native};
use rnote_compose::penevents::ShortcutKey;
use rnote_compose::penevents::{KeyboardKey, PenState};
use rnote_compose::penevents::{ModifierKey, PenEvent};
use rnote_compose::penpath::Element;
use rnote_engine::pens::penholder::BacklogPolicy;
use rnote_engine::pens::PenMode;
use rnote_engine::WidgetFlags;
use std::time::{Duration, Instant};

use super::RnCanvas;

// Returns whether the event should be inhibited from propagating, and the new pen state
pub(crate) fn handle_pointer_controller_event(
    canvas: &RnCanvas,
    event: &gdk::Event,
    mut state: PenState,
) -> (Inhibit, PenState) {
    //std::thread::sleep(std::time::Duration::from_millis(100));
    let touch_drawing = canvas.touch_drawing();
    let event_type = event.event_type();

    //super::input::debug_gdk_event(event);

    if reject_pointer_input(event, touch_drawing) {
        return (Inhibit(false), state);
    }

    let now = Instant::now();
    let mut widget_flags = WidgetFlags::default();
    let modifiers = event.modifier_state();
    let _input_source = event.device().unwrap().source();
    let is_stylus = event_is_stylus(event);
    let backlog_policy = canvas.engine().borrow().penholder.backlog_policy;
    let mut handle_pen_event = false;
    let mut inhibit = false;

    match event_type {
        gdk::EventType::MotionNotify => {
            if is_stylus {
                handle_pen_event = true;
                inhibit = true;

                // As in gtk4 'gesturestylus.c:120' proximity with stylus is also detected in this way, in case ProximityIn & ProximityOut is not reported
                if modifiers.contains(gdk::ModifierType::BUTTON1_MASK) {
                    state = PenState::Down;
                } else {
                    state = PenState::Proximity;
                }
            } else {
                // only handle no pressed button, primary and secondary mouse buttons
                if modifiers.is_empty()
                    || modifiers.contains(gdk::ModifierType::BUTTON1_MASK)
                    || modifiers.contains(gdk::ModifierType::BUTTON3_MASK)
                {
                    handle_pen_event = true;
                    inhibit = true;
                }
            }
        }
        gdk::EventType::ButtonPress => {
            let button_event = event.downcast_ref::<gdk::ButtonEvent>().unwrap();
            let gdk_button = button_event.button();

            //log::debug!("ButtonPress - button: {gdk_button}, is_stylus: {is_stylus}");

            if is_stylus {
                // even though it is a button press, we handle it also as pen event so the engine gets the chance to switch pen mode, pen style, etc.
                if gdk_button == gdk::BUTTON_PRIMARY
                    || gdk_button == gdk::BUTTON_SECONDARY
                    || gdk_button == gdk::BUTTON_MIDDLE
                {
                    handle_pen_event = true;
                    inhibit = true;
                }
            } else {
                #[allow(clippy::collapsible_else_if)]
                if gdk_button == gdk::BUTTON_PRIMARY || gdk_button == gdk::BUTTON_SECONDARY {
                    handle_pen_event = true;
                    inhibit = true;
                    state = PenState::Down;
                }
            }

            let shortcut_key = retrieve_button_shortcut_key(gdk_button, is_stylus);

            if let Some(shortcut_key) = shortcut_key {
                widget_flags.merge(
                    canvas
                        .engine()
                        .borrow_mut()
                        .handle_pressed_shortcut_key(shortcut_key, now),
                );
            }
        }
        gdk::EventType::ButtonRelease => {
            let button_event = event.downcast_ref::<gdk::ButtonEvent>().unwrap();
            let gdk_button = button_event.button();

            //log::debug!("ButtonRelease - button: {gdk_button}, is_stylus: {is_stylus}");

            if is_stylus {
                if gdk_button == gdk::BUTTON_PRIMARY
                    || gdk_button == gdk::BUTTON_SECONDARY
                    || gdk_button == gdk::BUTTON_MIDDLE
                {
                    handle_pen_event = true;
                    inhibit = true;
                }

                // again, this is the method to detect proximity on stylus
                if gdk_button == gdk::BUTTON_PRIMARY {
                    state = PenState::Up;
                } else {
                    state = PenState::Proximity;
                }
            } else {
                #[allow(clippy::collapsible_else_if)]
                if gdk_button == gdk::BUTTON_PRIMARY || gdk_button == gdk::BUTTON_SECONDARY {
                    state = PenState::Up;
                    handle_pen_event = true;
                    inhibit = true;
                }
            };
        }
        gdk::EventType::ProximityIn => {
            state = PenState::Proximity;
            handle_pen_event = true;
            inhibit = true;
        }
        gdk::EventType::ProximityOut => {
            state = PenState::Up;
            handle_pen_event = true;
            inhibit = true;
        }
        // We early-returned when detecting touch input and touch-drawing is not enabled, so it is fine to always handle it here
        gdk::EventType::TouchBegin => {
            state = PenState::Down;
            handle_pen_event = true;
            inhibit = true;
        }
        gdk::EventType::TouchUpdate => {
            state = PenState::Down;
            handle_pen_event = true;
            inhibit = true;
        }
        gdk::EventType::TouchEnd => {
            state = PenState::Up;
            handle_pen_event = true;
            inhibit = true;
        }
        gdk::EventType::TouchCancel => {
            state = PenState::Up;
            handle_pen_event = true;
            inhibit = true;
        }
        _ => {}
    };

    if handle_pen_event {
        let Some(elements) = retrieve_pointer_elements(canvas, now, event, backlog_policy) else {
                    return (Inhibit(false), state);
                };
        let modifier_keys = retrieve_modifier_keys(event.modifier_state());
        let pen_mode = retrieve_pen_mode(event);

        for (element, event_time) in elements {
            //log::debug!("handle event, state: {state:?}, event_time_d: {:?}, modifier_keys: {modifier_keys:?}, pen_mode: {pen_mode:?}", now.duration_since(event_time));

            match state {
                PenState::Up => {
                    canvas.enable_drawing_cursor(false);

                    widget_flags.merge(canvas.engine().borrow_mut().handle_pen_event(
                        PenEvent::Up {
                            element,
                            modifier_keys: modifier_keys.clone(),
                        },
                        pen_mode,
                        event_time,
                    ));
                }
                PenState::Proximity => {
                    canvas.enable_drawing_cursor(false);

                    widget_flags.merge(canvas.engine().borrow_mut().handle_pen_event(
                        PenEvent::Proximity {
                            element,
                            modifier_keys: modifier_keys.clone(),
                        },
                        pen_mode,
                        event_time,
                    ));
                }
                PenState::Down => {
                    canvas.grab_focus();
                    canvas.enable_drawing_cursor(true);

                    widget_flags.merge(canvas.engine().borrow_mut().handle_pen_event(
                        PenEvent::Down {
                            element,
                            modifier_keys: modifier_keys.clone(),
                        },
                        pen_mode,
                        event_time,
                    ));
                }
            }
        }
    }

    canvas.emit_handle_widget_flags(widget_flags);
    (Inhibit(inhibit), state)
}

pub(crate) fn handle_key_controller_key_pressed(
    canvas: &RnCanvas,
    key: gdk::Key,
    modifier: gdk::ModifierType,
) -> Inhibit {
    //log::debug!("key pressed - key: {:?}, raw: {:?}, modifier: {:?}", key, raw, modifier);
    canvas.grab_focus();

    let now = Instant::now();
    let keyboard_key = retrieve_keyboard_key(key);
    let modifier_keys = retrieve_modifier_keys(modifier);

    //log::debug!("keyboard key: {:?}", keyboard_key);

    let widget_flags = canvas.engine().borrow_mut().handle_pen_event(
        PenEvent::KeyPressed {
            keyboard_key,
            modifier_keys,
        },
        None,
        now,
    );
    canvas.emit_handle_widget_flags(widget_flags);

    Inhibit(true)
}

pub(crate) fn handle_imcontext_text_commit(canvas: &RnCanvas, text: &str) {
    let now = Instant::now();
    let widget_flags = canvas.engine().borrow_mut().handle_pen_event(
        PenEvent::Text {
            text: text.to_string(),
        },
        None,
        now,
    );
    canvas.emit_handle_widget_flags(widget_flags);
}

#[allow(unused)]
fn debug_gdk_event(event: &gdk::Event) {
    log::debug!(
        "pos: {:?}, modifier: {:?}, event_type: {:?}, input source: {:?}",
        event.position(),
        event.modifier_state(),
        event.event_type(),
        event.device().map(|d| d.source())
    );
}

/// Returns true if input should be rejected
fn reject_pointer_input(event: &gdk::Event, touch_drawing: bool) -> bool {
    if !touch_drawing {
        let event_type = event.event_type();
        if event.is_pointer_emulated()
            || event_type == gdk::EventType::TouchBegin
            || event_type == gdk::EventType::TouchUpdate
            || event_type == gdk::EventType::TouchEnd
            || event_type == gdk::EventType::TouchCancel
        {
            return true;
        }
    }
    false
}

fn event_is_stylus(event: &gdk::Event) -> bool {
    // As in gtk4 'gtkgesturestylus.c:106' we detect if the pointer is a stylus when it has a device_tool
    event.device_tool().is_some()
}

fn retrieve_pointer_elements(
    canvas: &RnCanvas,
    now: Instant,
    event: &gdk::Event,
    backlog_policy: BacklogPolicy,
) -> Option<Vec<(Element, Instant)>> {
<<<<<<< HEAD
    let root = canvas.root().unwrap();
=======
    // Retreive the transform directly from the event, just like in `gtkgesturestylus.c`'s `get_backlog()`
    let root = Native::for_surface(&event.surface()?)?;
>>>>>>> c8051cf6
    let (surface_trans_x, surface_trans_y) = root.surface_transform();
    // retrieving the pressure only works when the event has a device tool (== is a stylus),
    // else we get SIGSEGV when trying to access (TODO: report this to gtk-rs)
    let is_stylus = event_is_stylus(event);
    let event_time = event.time();

    let mut elements = Vec::with_capacity(1);

    // Transforms the pos given in surface coordinate space to the canvas document coordinate space
    let transform_pos = |pos: na::Vector2<f64>| -> na::Vector2<f64> {
        root.translate_coordinates(canvas, pos[0] - surface_trans_x, pos[1] - surface_trans_y)
            .map(|(x, y)| {
                (canvas.engine().borrow().camera.transform().inverse()
                    * na::Point2::from(na::vector![x, y]))
                .coords
            })
            .unwrap()
    };

    if event.event_type() == gdk::EventType::MotionNotify
        && backlog_policy != BacklogPolicy::DisableBacklog
    {
        let mut prev_delta = Duration::ZERO;

        let mut entries = vec![];
        for entry in event.history().into_iter().rev() {
            let available_axes = entry.flags();
            if !(available_axes.contains(gdk::AxisFlags::X)
                && available_axes.contains(gdk::AxisFlags::Y))
            {
                continue;
            }

            let entry_delta = Duration::from_millis(event_time.saturating_sub(entry.time()) as u64);
            let Some(entry_time) = now.checked_sub(entry_delta) else {continue;};

            if let BacklogPolicy::Limit(delta_limit) = backlog_policy {
                // We go back in time, so `entry_delta` will increase
                //
                // If the backlog input rate is higher than the limit, filter it out
                if entry_delta.saturating_sub(prev_delta) < delta_limit {
                    continue;
                }
            }
            prev_delta = entry_delta;

            let axes = entry.axes();
            let pos = transform_pos(na::vector![
                axes[crate::utils::axis_use_idx(gdk::AxisUse::X)],
                axes[crate::utils::axis_use_idx(gdk::AxisUse::Y)]
            ]);
            let pressure = if is_stylus {
                axes[crate::utils::axis_use_idx(gdk::AxisUse::Pressure)]
            } else {
                Element::PRESSURE_DEFAULT
            };

            entries.push((Element::new(pos, pressure), entry_time));
        }

        elements.extend(entries.into_iter().rev());
    }

    let pos = event
        .position()
        .map(|(x, y)| transform_pos(na::vector![x, y]))?;

    let pressure = if is_stylus {
        event.axis(gdk::AxisUse::Pressure).unwrap()
    } else {
        Element::PRESSURE_DEFAULT
    };

    elements.push((Element::new(pos, pressure), now));

    Some(elements)
}

pub(crate) fn retrieve_button_shortcut_key(
    gdk_button: u32,
    is_stylus: bool,
) -> Option<ShortcutKey> {
    match gdk_button {
        gdk::BUTTON_PRIMARY => None,
        gdk::BUTTON_SECONDARY => {
            if is_stylus {
                Some(ShortcutKey::StylusPrimaryButton)
            } else {
                Some(ShortcutKey::MouseSecondaryButton)
            }
        }
        gdk::BUTTON_MIDDLE => {
            if is_stylus {
                Some(ShortcutKey::StylusSecondaryButton)
            } else {
                None
            }
        }
        _ => None,
    }
}

pub(crate) fn retrieve_modifier_keys(modifier: gdk::ModifierType) -> Vec<ModifierKey> {
    let mut keys = vec![];

    if modifier.contains(gdk::ModifierType::SHIFT_MASK) {
        keys.push(ModifierKey::KeyboardShift);
    }
    if modifier.contains(gdk::ModifierType::CONTROL_MASK) {
        keys.push(ModifierKey::KeyboardCtrl);
    }
    if modifier.contains(gdk::ModifierType::ALT_MASK) {
        keys.push(ModifierKey::KeyboardAlt);
    }
    keys
}

fn retrieve_pen_mode(event: &gdk::Event) -> Option<PenMode> {
    if let Some(device_tool) = event.device_tool() {
        match device_tool.tool_type() {
            gdk::DeviceToolType::Pen => {
                return Some(PenMode::Pen);
            }
            gdk::DeviceToolType::Eraser => {
                return Some(PenMode::Eraser);
            }
            _ => {}
        }
    }

    None
}

pub(crate) fn retrieve_keyboard_key(gdk_key: gdk::Key) -> KeyboardKey {
    //log::debug!("gdk: pressed key: {:?}", gdk_key);

    if let Some(keychar) = gdk_key.to_unicode() {
        KeyboardKey::Unicode(keychar).filter_convert_unicode_control_chars()
    } else {
        match gdk_key {
            gdk::Key::BackSpace => KeyboardKey::BackSpace,
            gdk::Key::Tab => KeyboardKey::HorizontalTab,
            gdk::Key::Linefeed => KeyboardKey::Linefeed,
            gdk::Key::Return => KeyboardKey::CarriageReturn,
            gdk::Key::Escape => KeyboardKey::Escape,
            gdk::Key::Delete => KeyboardKey::Delete,
            gdk::Key::Down => KeyboardKey::NavDown,
            gdk::Key::Up => KeyboardKey::NavUp,
            gdk::Key::Left => KeyboardKey::NavLeft,
            gdk::Key::Right => KeyboardKey::NavRight,
            gdk::Key::Shift_L => KeyboardKey::ShiftLeft,
            gdk::Key::Shift_R => KeyboardKey::ShiftRight,
            gdk::Key::Control_L => KeyboardKey::CtrlLeft,
            gdk::Key::Control_R => KeyboardKey::CtrlRight,
            _ => KeyboardKey::Unsupported,
        }
    }
}<|MERGE_RESOLUTION|>--- conflicted
+++ resolved
@@ -290,12 +290,8 @@
     event: &gdk::Event,
     backlog_policy: BacklogPolicy,
 ) -> Option<Vec<(Element, Instant)>> {
-<<<<<<< HEAD
-    let root = canvas.root().unwrap();
-=======
     // Retreive the transform directly from the event, just like in `gtkgesturestylus.c`'s `get_backlog()`
     let root = Native::for_surface(&event.surface()?)?;
->>>>>>> c8051cf6
     let (surface_trans_x, surface_trans_y) = root.surface_transform();
     // retrieving the pressure only works when the event has a device tool (== is a stylus),
     // else we get SIGSEGV when trying to access (TODO: report this to gtk-rs)
