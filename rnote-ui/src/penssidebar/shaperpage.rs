--- conflicted
+++ resolved
@@ -44,13 +44,7 @@
         #[template_child]
         pub(crate) shapebuildertype_menubutton: TemplateChild<MenuButton>,
         #[template_child]
-<<<<<<< HEAD
-        pub shapebuildertype_arrow_row: TemplateChild<adw::ActionRow>,
-        #[template_child]
-        pub shapebuildertype_line_row: TemplateChild<adw::ActionRow>,
-=======
         pub(crate) shapebuildertype_picker: TemplateChild<RnGroupedIconPicker>,
->>>>>>> 66ed5e4a
         #[template_child]
         pub(crate) constraint_menubutton: TemplateChild<MenuButton>,
         #[template_child]
@@ -115,22 +109,6 @@
 
     pub(crate) fn shapeconfig_menubutton(&self) -> MenuButton {
         self.imp().shapeconfig_menubutton.get()
-    }
-
-    pub(crate) fn shapebuildertype_menubutton(&self) -> MenuButton {
-        self.imp().shapebuildertype_menubutton.get()
-    }
-
-<<<<<<< HEAD
-    pub fn shapebuildertype_image(&self) -> Image {
-        self.imp().shapebuildertype_image.get()
-    }
-
-    pub fn shapebuildertype_listbox(&self) -> ListBox {
-        self.imp().shapebuildertype_listbox.get()
-    }
-
-    pub fn shapebuildertype_arrow_row(&self) -> adw::ActionRow {
         self.imp().shapebuildertype_arrow_row.get()
     }
 
@@ -140,10 +118,71 @@
 
     pub fn shapebuildertype_rectangle_row(&self) -> adw::ActionRow {
         self.imp().shapebuildertype_rectangle_row.get()
-=======
+    }
+
+    pub fn shapebuildertype_coordsystem2d_row(&self) -> adw::ActionRow {
+        self.imp().shapebuildertype_coordsystem2d_row.get()
+    }
+
+    pub fn shapebuildertype_coordsystem3d_row(&self) -> adw::ActionRow {
+        self.imp().shapebuildertype_coordsystem3d_row.get()
+    }
+
+    pub fn shapebuildertype_quadrantcoordsystem2d_row(&self) -> adw::ActionRow {
+        self.imp().shapebuildertype_quadrantcoordsystem2d_row.get()
+    }
+
+    pub fn shapebuildertype_ellipse_row(&self) -> adw::ActionRow {
+        self.imp().shapebuildertype_ellipse_row.get()
+    }
+
+    pub fn shapebuildertype_fociellipse_row(&self) -> adw::ActionRow {
+        self.imp().shapebuildertype_fociellipse_row.get()
+    }
+
+    pub fn shapebuildertype_quadbez_row(&self) -> adw::ActionRow {
+        self.imp().shapebuildertype_quadbez_row.get()
+    }
+
+    pub fn shapebuildertype_cubbez_row(&self) -> adw::ActionRow {
+        self.imp().shapebuildertype_cubbez_row.get()
+    }
+
     pub(crate) fn constraint_menubutton(&self) -> MenuButton {
         self.imp().shapebuildertype_menubutton.get()
->>>>>>> 66ed5e4a
+    }
+
+    pub fn shapebuildertype_coordsystem2d_row(&self) -> adw::ActionRow {
+        self.imp().shapebuildertype_coordsystem2d_row.get()
+    }
+
+    pub fn shapebuildertype_coordsystem3d_row(&self) -> adw::ActionRow {
+        self.imp().shapebuildertype_coordsystem3d_row.get()
+    }
+
+    pub(crate) fn shapebuildertype(&self) -> Option<ShapeBuilderType> {
+        let icon_name = self.imp().shapebuildertype_picker.picked()?;
+        ShapeBuilderType::from_icon_name(icon_name.as_str())
+    }
+
+    pub fn shapebuildertype_ellipse_row(&self) -> adw::ActionRow {
+        self.imp().shapebuildertype_ellipse_row.get()
+    }
+
+    pub fn shapebuildertype_fociellipse_row(&self) -> adw::ActionRow {
+        self.imp().shapebuildertype_fociellipse_row.get()
+    }
+
+    pub fn shapebuildertype_quadbez_row(&self) -> adw::ActionRow {
+        self.imp().shapebuildertype_quadbez_row.get()
+    }
+
+    pub fn shapebuildertype_cubbez_row(&self) -> adw::ActionRow {
+        self.imp().shapebuildertype_cubbez_row.get()
+    }
+
+    pub(crate) fn stroke_width_picker(&self) -> RnStrokeWidthPicker {
+        self.imp().stroke_width_picker.get()
     }
 
     pub(crate) fn shaper_style(&self) -> Option<ShaperStyle> {
