--- conflicted
+++ resolved
@@ -689,42 +689,6 @@
                 }),
             );
 
-<<<<<<< HEAD
-        imp.background_pattern_height_unitentry.get().connect_notify_local(
-            Some("value"),
-            clone!(@weak self as settings_panel, @weak appwindow => move |unit_entry, _| {
-                    let canvas = appwindow.active_tab().canvas();
-                    let mut pattern_size = canvas.engine().borrow().document.background.pattern_size;
-                    pattern_size[1] = unit_entry.value_in_px();
-                    canvas.engine().borrow_mut().document.background.pattern_size = pattern_size;
-                    canvas.regenerate_background_pattern();
-                    canvas.update_engine_rendering();
-            }),
-        );
-
-        imp.background_pattern_invert_color_button.get().connect_clicked(
-            clone!(@weak self as settings_panel, @weak appwindow => move |_| {
-                let canvas = appwindow.active_tab().canvas();
-
-                let widget_flags = {
-                    let engine = canvas.engine();
-                    let engine = &mut *engine.borrow_mut();
-
-                    engine.document.background.color = engine.document.background.color.to_inverted_lightness_color();
-                    engine.document.background.pattern_color = engine.document.background.pattern_color.to_inverted_lightness_color();
-                    engine.document.format.border_color = engine.document.format.border_color.to_inverted_lightness_color();
-
-                    WidgetFlags {
-                        refresh_ui: true,
-                        ..Default::default()
-                    }
-                };
-
-                appwindow.handle_widget_flags(widget_flags, &canvas);
-                canvas.regenerate_background_pattern();
-            }),
-        );
-=======
         imp.doc_background_pattern_height_unitentry
             .get()
             .connect_notify_local(
@@ -738,7 +702,28 @@
                         canvas.update_rendering_current_viewport();
                 }),
             );
->>>>>>> 7a9eac80
+
+            imp.background_pattern_invert_color_button.get().connect_clicked(
+                clone!(@weak self as settings_panel, @weak appwindow => move |_| {
+                    let canvas = appwindow.active_tab_wrapper().canvas();
+    
+                    let widget_flags = {
+                        let mut engine = canvas.engine_mut();
+    
+                        engine.document.background.color = engine.document.background.color.to_inverted_brightness_color();
+                        engine.document.background.pattern_color = engine.document.background.pattern_color.to_inverted_brightness_color();
+                        engine.document.format.border_color = engine.document.format.border_color.to_inverted_brightness_color();
+    
+                        WidgetFlags {
+                            refresh_ui: true,
+                            ..Default::default()
+                        }
+                    };
+    
+                    appwindow.handle_widget_flags(widget_flags, &canvas);
+                    canvas.background_regenerate_pattern();
+                }),
+            );
     }
 
     fn setup_shortcuts(&self, appwindow: &RnAppWindow) {
